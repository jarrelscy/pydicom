# test_filereader.py
# -*- coding: utf-8 -*-
"""unittest tests for pydicom.filereader module"""
# Copyright (c) 2010-2012 Darcy Mason
# This file is part of pydicom, released under a modified MIT license.
#    See the file license.txt included with this distribution, also
#    available at https://github.com/darcymason/pydicom

import gzip
from io import BytesIO
import os
import os.path
import shutil
import sys
import tempfile
import unittest
from warncheck import assertWarns

try:
    unittest.skipUnless
except AttributeError:
    try:
        import unittest2 as unittest
    except ImportError:
        print("unittest2 is required for testing in python2.6")

# os.stat is only available on Unix and Windows   XXX Mac?
# Not sure if on other platforms the import fails, or the call to it??
stat_available = True
try:
    from os import stat  # NOQA
except:
    stat_available = False

have_numpy = True
try:
    import numpy  # NOQA
except:
    have_numpy = False

from pydicom.dataset import Dataset, FileDataset
from pydicom.dataelem import DataElement
from pydicom.filebase import DicomBytesIO
from pydicom.filereader import read_file, data_element_generator
from pydicom.errors import InvalidDicomError
from pydicom.dataset import PropertyError
from pydicom.tag import Tag, TupleTag
from pydicom.uid import ImplicitVRLittleEndian
import pydicom.valuerep

have_jpeg_ls = True
try:
    import jpeg_ls
except ImportError:
    have_jpeg_ls = False

have_pillow = True
try:
    from PIL import Image as PILImg
except ImportError:
    # If that failed, try the alternate import syntax for PIL.
    try:
        import Image as PILImg
    except ImportError:
        # Neither worked, so it's likely not installed.
        have_pillow = False


test_dir = os.path.dirname(__file__)
test_files = os.path.join(test_dir, 'test_files')

empty_number_tags_name = os.path.join(test_files, "reportsi_with_empty_number_tags.dcm")
rtplan_name = os.path.join(test_files, "rtplan.dcm")
rtdose_name = os.path.join(test_files, "rtdose.dcm")
ct_name = os.path.join(test_files, "CT_small.dcm")
mr_name = os.path.join(test_files, "MR_small.dcm")
truncated_mr_name = os.path.join(test_files, "MR_truncated.dcm")
jpeg2000_name = os.path.join(test_files, "JPEG2000.dcm")
jpeg2000_lossless_name = os.path.join(test_files, "MR_small_jp2klossless.dcm")
jpeg_ls_lossless_name = os.path.join(test_files, "MR_small_jpeg_ls_lossless.dcm")
jpeg_lossy_name = os.path.join(test_files, "JPEG-lossy.dcm")
jpeg_lossless_name = os.path.join(test_files, "JPEG-LL.dcm")
deflate_name = os.path.join(test_files, "image_dfl.dcm")
rtstruct_name = os.path.join(test_files, "rtstruct.dcm")
priv_SQ_name = os.path.join(test_files, "priv_SQ.dcm")
nested_priv_SQ_name = os.path.join(test_files, "nested_priv_SQ.dcm")
meta_missing_tsyntax_name = os.path.join(test_files, "meta_missing_tsyntax.dcm")
no_meta_group_length = os.path.join(test_files, "no_meta_group_length.dcm")
gzip_name = os.path.join(test_files, "zipMR.gz")
color_px_name = os.path.join(test_files, "color-px.dcm")
color_pl_name = os.path.join(test_files, "color-pl.dcm")
explicit_vr_le_no_meta = os.path.join(test_files, "ExplVR_LitEndNoMeta.dcm")
explicit_vr_be_no_meta = os.path.join(test_files, "ExplVR_BigEndNoMeta.dcm")
emri_name = os.path.join(test_files, "emri_small.dcm")
emri_big_endian_name = os.path.join(test_files, "emri_small_big_endian.dcm")
emri_jpeg_ls_lossless = os.path.join(test_files, "emri_small_jpeg_ls_lossless.dcm")
emri_jpeg_2k_lossless = os.path.join(test_files, "emri_small_jpeg_2k_lossless.dcm")
color_3d_jpeg_baseline = os.path.join(test_files, "color3d_jpeg_baseline.dcm")
dir_name = os.path.dirname(sys.argv[0])
save_dir = os.getcwd()


def isClose(a, b, epsilon=0.000001):
    """Compare within some tolerance, to avoid machine roundoff differences"""
    try:
        a.append  # see if is a list
    except:  # (is not)
        return abs(a - b) < epsilon
    else:
        if len(a) != len(b):
            return False
        for ai, bi in zip(a, b):
            if abs(ai - bi) > epsilon:
                return False
        return True


class ReaderTests(unittest.TestCase):
    def testEmptyNumbersTag(self):
        """Tests that an empty tag with a number VR (FL, UL, SL, US, SS, FL, FD, OF) reads as an empty string"""
        empty_number_tags_ds = read_file(empty_number_tags_name)
        self.assertEqual(empty_number_tags_ds.ExaminedBodyThickness, '')
        self.assertEqual(empty_number_tags_ds.SimpleFrameList, '')
        self.assertEqual(empty_number_tags_ds.ReferencePixelX0, '')
        self.assertEqual(empty_number_tags_ds.PhysicalUnitsXDirection, '')
        self.assertEqual(empty_number_tags_ds.TagAngleSecondAxis, '')
        self.assertEqual(empty_number_tags_ds.TagSpacingSecondDimension, '')
        self.assertEqual(empty_number_tags_ds.VectorGridData, '')

    def testUTF8FileName(self):
        utf8_filename = os.path.join(tempfile.gettempdir(), "ДИКОМ.dcm")
        shutil.copyfile(rtdose_name, utf8_filename)
        ds = read_file(utf8_filename)
        os.remove(utf8_filename)
        self.assertTrue(ds is not None)

    def testRTPlan(self):
        """Returns correct values for sample data elements in test RT Plan file"""
        plan = read_file(rtplan_name)
        beam = plan.BeamSequence[0]
        cp0, cp1 = beam.ControlPointSequence  # if not two controlpoints, then this would raise exception

        self.assertEqual(beam.TreatmentMachineName, "unit001", "Incorrect unit name")
        self.assertEqual(beam.TreatmentMachineName, beam[0x300a, 0x00b2].value,
                         "beam TreatmentMachineName does not match the value accessed by tag number")

        got = cp1.ReferencedDoseReferenceSequence[0].CumulativeDoseReferenceCoefficient
        DS = pydicom.valuerep.DS
        expected = DS('0.9990268')
        self.assertTrue(got == expected,
                        "Cum Dose Ref Coeff not the expected value (CP1, Ref'd Dose Ref")
        got = cp0.BeamLimitingDevicePositionSequence[0].LeafJawPositions
        self.assertTrue(got[0] == DS('-100') and got[1] == DS('100.0'),
                        "X jaws not as expected (control point 0)")

    def testRTDose(self):
        """Returns correct values for sample data elements in test RT Dose file"""
        dose = read_file(rtdose_name)
        self.assertEqual(dose.FrameIncrementPointer, Tag((0x3004, 0x000c)),
                         "Frame Increment Pointer not the expected value")
        self.assertEqual(dose.FrameIncrementPointer, dose[0x28, 9].value,
                         "FrameIncrementPointer does not match the value accessed by tag number")

        # try a value that is nested the deepest (so deep I break it into two steps!)
        fract = dose.ReferencedRTPlanSequence[0].ReferencedFractionGroupSequence[0]
        beamnum = fract.ReferencedBeamSequence[0].ReferencedBeamNumber
        self.assertEqual(beamnum, 1, "Beam number not the expected value")

    def testCT(self):
        """Returns correct values for sample data elements in test CT file...."""
        ct = read_file(ct_name)
        self.assertEqual(ct.file_meta.ImplementationClassUID, '1.3.6.1.4.1.5962.2',
                         "ImplementationClassUID not the expected value")
        self.assertEqual(ct.file_meta.ImplementationClassUID,
                         ct.file_meta[0x2, 0x12].value,
                         "ImplementationClassUID does not match the value accessed by tag number")
        # (0020, 0032) Image Position (Patient)  [-158.13580300000001, -179.035797, -75.699996999999996]
        got = ct.ImagePositionPatient
        DS = pydicom.valuerep.DS
        expected = [DS('-158.135803'), DS('-179.035797'), DS('-75.699997')]
        self.assertTrue(got == expected, "ImagePosition(Patient) values not as expected."
                        "got {0}, expected {1}".format(got, expected))

        self.assertEqual(ct.Rows, 128, "Rows not 128")
        self.assertEqual(ct.Columns, 128, "Columns not 128")
        self.assertEqual(ct.BitsStored, 16, "Bits Stored not 16")
        self.assertEqual(len(ct.PixelData), 128 * 128 * 2, "Pixel data not expected length")

        # Also test private elements name can be resolved:
        expected = "[Duration of X-ray on]"
        got = ct[(0x0043, 0x104e)].name
        msg = "Mismatch in private tag name, expected '%s', got '%s'"
        self.assertEqual(expected, got, msg % (expected, got))

    @unittest.skipUnless(have_numpy, "Numpy not installed")
    def testCTPixelData(self):
        """Check that we can read pixel data. Tests that we get last one in array."""
        ct = read_file(ct_name)
        expected = 909
        got = ct.pixel_array[-1][-1]
        msg = "Did not get correct value for last pixel: expected %d, got %r" % (expected, got)
        self.assertEqual(expected, got, msg)

    def testNoForce(self):
        """Raises exception if missing DICOM header and force==False..........."""
        self.assertRaises(InvalidDicomError, read_file, rtstruct_name)

    def testRTstruct(self):
        """Returns correct values for sample elements in test RTSTRUCT file...."""
        # RTSTRUCT test file has complex nested sequences -- see rtstruct.dump file
        # Also has no DICOM header ... so tests 'force' argument of read_file

        rtss = read_file(rtstruct_name, force=True)
        frame_of_ref = rtss.ReferencedFrameOfReferenceSequence[0]
        study = frame_of_ref.RTReferencedStudySequence[0]
        uid = study.RTReferencedSeriesSequence[0].SeriesInstanceUID
        expected = "1.2.826.0.1.3680043.8.498.2010020400001.2.1.1"
        msg = "Expected Reference Series UID '%s', got '%s'" % (expected, uid)
        self.assertEqual(expected, uid, msg)

        got = rtss.ROIContourSequence[0].ContourSequence[2].ContourNumber
        expected = 3
        msg = "Expected Contour Number %d, got %r" % (expected, got)
        self.assertEqual(expected, got, msg)

        obs_seq0 = rtss.RTROIObservationsSequence[0]
        got = obs_seq0.ROIPhysicalPropertiesSequence[0].ROIPhysicalProperty
        expected = 'REL_ELEC_DENSITY'
        msg = "Expected Physical Property '%s', got %r" % (expected, got)
        self.assertEqual(expected, got, msg)

    def testDir(self):
        """Returns correct dir attributes for both Dataset and DICOM names (python >= 2.6).."""
        # Only python >= 2.6 calls __dir__ for dir() call
        rtss = read_file(rtstruct_name, force=True)
        # sample some expected 'dir' values
        got_dir = dir(rtss)
        expect_in_dir = ['pixel_array', 'add_new', 'ROIContourSequence',
                         'StructureSetDate']
        for name in expect_in_dir:
            self.assertTrue(name in got_dir, "Expected name '%s' in dir()" % name)

        # Now check for some items in dir() of a nested item
        roi0 = rtss.ROIContourSequence[0]
        got_dir = dir(roi0)
        expect_in_dir = ['pixel_array', 'add_new', 'ReferencedROINumber',
                         'ROIDisplayColor']
        for name in expect_in_dir:
            self.assertTrue(name in got_dir, "Expected name '%s' in dir()" % name)

    def testMR(self):
        """Returns correct values for sample data elements in test MR file....."""
        mr = read_file(mr_name)
        # (0010, 0010) Patient's Name           'CompressedSamples^MR1'
        mr.decode()
        self.assertEqual(mr.PatientName, 'CompressedSamples^MR1', "Wrong patient name")
        self.assertEqual(mr.PatientName, mr[0x10, 0x10].value,
                         "Name does not match value found when accessed by tag number")
        got = mr.PixelSpacing
        DS = pydicom.valuerep.DS
        expected = [DS('0.3125'), DS('0.3125')]
        self.assertTrue(got == expected, "Wrong pixel spacing")

    def testDeflate(self):
        """Returns correct values for sample data elements in test compressed (zlib deflate) file"""
        # Everything after group 2 is compressed. If we can read anything else, the decompression must have been ok.
        ds = read_file(deflate_name)
        got = ds.ConversionType
        expected = "WSD"
        self.assertEqual(got, expected, "Attempted to read deflated file data element Conversion Type, expected '%s', got '%s'" % (expected, got))

    def testNoPixelsRead(self):
        """Returns all data elements before pixels using stop_before_pixels=False"""
        # Just check the tags, and a couple of values
        ctpartial = read_file(ct_name, stop_before_pixels=True)
        ctpartial_tags = sorted(ctpartial.keys())
        ctfull = read_file(ct_name)
        ctfull_tags = sorted(ctfull.keys())
        msg = "Tag list of partial CT read (except pixel tag and padding) did not match full read"
        msg += "\nExpected: %r\nGot %r" % (ctfull_tags[:-2], ctpartial_tags)
        missing = [Tag(0x7fe0, 0x10), Tag(0xfffc, 0xfffc)]
        self.assertEqual(ctfull_tags, ctpartial_tags + missing, msg)

    def testPrivateSQ(self):
        """Can read private undefined length SQ without error...................."""
        # From issues 91, 97, 98. Bug introduced by fast reading, due to VR=None
        #    in raw data elements, then an undefined length private item VR is looked up,
        #    and there is no such tag, generating an exception

        # Simply read the file, in 0.9.5 this generated an exception
        read_file(priv_SQ_name)

    def testNestedPrivateSQ(self):
        """Can successfully read a private SQ which contains additional SQ's....."""
        # From issue 113. When a private SQ of undefined length is used, the
        #   sequence is read in and the length of the SQ is determined upon
        #   identification of the SQ termination sequence. When using nested
        #   Sequences, the first termination sequence encountered actually
        #   belongs to the nested Sequence not the parent, therefore the
        #   remainder of the file is not read in properly
        ds = read_file(nested_priv_SQ_name)

        # Make sure that the entire dataset was read in
        pixel_data_tag = TupleTag((0x7fe0, 0x10))
        self.assertTrue(pixel_data_tag in ds,
                        "Entire dataset was not parsed properly. PixelData is not present")

        # Check that the DataElement is indeed a Sequence
        tag = TupleTag((0x01, 0x01))
        seq0 = ds[tag]
        self.assertEqual(seq0.VR, 'SQ',
                         "First level sequence not parsed properly")

        # Now verify the presence of the nested private SQ
        seq1 = seq0[0][tag]
        self.assertEqual(seq1.VR, 'SQ',
                         "Second level sequence not parsed properly")

        # Now make sure the values that are parsed are correct
        got = seq1[0][tag].value
        expected = b'Double Nested SQ'
        self.assertEqual(got, expected,
                         "Expected a value of %s, got %s'" % (expected, got))

        got = seq0[0][0x01, 0x02].value
        expected = b'Nested SQ'
        self.assertEqual(got, expected,
                         "Expected a value of %s, got %s'" % (expected, got))

    def testNoMetaGroupLength(self):
        """Read file with no group length in file meta..........................."""
        # Issue 108 -- iView example file with no group length (0002,0002)
        # Originally crashed, now check no exception, but also check one item
        #     in file_meta, and second one in followinsg dataset
        ds = read_file(no_meta_group_length)
        got = ds.InstanceCreationDate
        expected = "20111130"
        self.assertEqual(got, expected, "Sample data element after file meta with no group length failed, expected '%s', got '%s'" % (expected, got))

    def testNoTransferSyntaxInMeta(self):
        """Read file with file_meta, but has no TransferSyntaxUID in it............"""
        # From issue 258: if file has file_meta but no TransferSyntaxUID in it,
        #   should assume default transfer syntax
        ds = read_file(meta_missing_tsyntax_name)  # is dicom default transfer syntax

        # Repeat one test from nested private sequence test to maker sure
        #    file was read correctly
        pixel_data_tag = TupleTag((0x7fe0, 0x10))
        self.assertTrue(pixel_data_tag in ds,
                        "Failed to properly read a file with no Transfer Syntax in file_meta")

    def testExplicitVRLittleEndianNoMeta(self):
        """Read file without file meta with Little Endian Explicit VR dataset...."""
        # Example file from CMS XiO 5.0 and above
        # Still need to force read data since there is no 'DICM' marker present
        ds = read_file(explicit_vr_le_no_meta, force=True)
        got = ds.InstanceCreationDate
        expected = "20150529"
        self.assertEqual(got, expected, "Sample data element from dataset failed, expected '%s', got '%s'" % (expected, got))

    def testExplicitVRBigEndianNoMeta(self):
        """Read file without file meta with Big Endian Explicit VR dataset......."""
        # Example file from CMS XiO 5.0 and above
        # Still need to force read data since there is no 'DICM' marker present
        ds = read_file(explicit_vr_be_no_meta, force=True)
        got = ds.InstanceCreationDate
        expected = "20150529"
        self.assertEqual(got, expected, "Sample data element from dataset failed, expected '%s', got '%s'" % (expected, got))

    def testPlanarConfig(self):
        px_data_ds = read_file(color_px_name)
        pl_data_ds = read_file(color_pl_name)
        assert px_data_ds.PlanarConfiguration != pl_data_ds.PlanarConfiguration
        if have_numpy:
            px_data = px_data_ds.pixel_array
            pl_data = pl_data_ds.pixel_array
            self.assertTrue(numpy.all(px_data == pl_data))

    def test_correct_ambiguous_vr(self):
        """Test correcting ambiguous VR elements read from file"""
        ds = Dataset()
        ds.PixelRepresentation = 0
        ds.add(DataElement(0x00280108, 'US', 10))
        ds.add(DataElement(0x00280109, 'US', 500))

        fp = BytesIO()
        file_ds = FileDataset(fp, ds)
        file_ds.is_implicit_VR = True
        file_ds.is_little_endian = True
        file_ds.save_as(fp)

        ds = read_file(fp, force=True)
        self.assertEqual(ds[0x00280108].VR, 'US')
        self.assertEqual(ds.SmallestPixelValueInSeries, 10)

    def test_correct_ambiguous_vr_compressed(self):
        """Test correcting compressed Pixel Data read from file"""
        # Create an implicit VR compressed dataset
        ds = read_file(jpeg_lossless_name)
        fp = BytesIO()
        file_ds = FileDataset(fp, ds)
        file_ds.is_implicit_VR = True
        file_ds.is_little_endian = True
        file_ds.save_as(fp)

        ds = read_file(fp, force=True)
        self.assertEqual(ds[0x7fe00010].VR, 'OB')

    def test_long_specific_char_set(self):
        """Test that specific character set is read even if it is longer than defer_size"""
        ds = Dataset()

        long_specific_char_set_value = ['ISO 2022IR 100'] * 9
        ds.add(DataElement(0x00080005, 'CS', long_specific_char_set_value))

        fp = BytesIO()
        file_ds = FileDataset(fp, ds)
        file_ds.save_as(fp)

        ds = read_file(fp, defer_size=65, force=True)
        self.assertEqual(ds[0x00080005].value, long_specific_char_set_value)

    def test_no_preamble_file_meta_dataset(self):
        """Test correct read of group 2 elements with no preamble."""
        bytestream = b'\x02\x00\x02\x00\x55\x49\x16\x00\x31\x2e\x32\x2e\x38\x34\x30\x2e\x31' \
                     b'\x30\x30\x30\x38\x2e\x35\x2e\x31\x2e\x31\x2e\x39\x00\x02\x00\x10\x00' \
                     b'\x55\x49\x12\x00\x31\x2e\x32\x2e\x38\x34\x30\x2e\x31\x30\x30\x30\x38' \
                     b'\x2e\x31\x2e\x32\x00\x20\x20\x10\x00\x02\x00\x00\x00\x01\x00\x20\x20' \
                     b'\x20\x00\x06\x00\x00\x00\x4e\x4f\x52\x4d\x41\x4c'

        fp = BytesIO(bytestream)
        ds = read_file(fp, force=True)
        self.assertTrue('MediaStorageSOPClassUID' in ds.file_meta)
        self.assertEqual(ds.file_meta.TransferSyntaxUID, ImplicitVRLittleEndian)
        self.assertEqual(ds.Polarity, 'NORMAL')
        self.assertEqual(ds.ImageBoxPosition, 1)

    def test_no_preamble_command_group_dataset(self):
        """Test correct read of group 0 and 2 elements with no preamble."""
        bytestream = b'\x00\x00\x10\x01\x02\x00\x00\x00\x03\x00' \
                     b'\x02\x00\x02\x00\x55\x49\x16\x00\x31\x2e\x32\x2e\x38\x34\x30\x2e\x31' \
                     b'\x30\x30\x30\x38\x2e\x35\x2e\x31\x2e\x31\x2e\x39\x00\x02\x00\x10\x00' \
                     b'\x55\x49\x12\x00\x31\x2e\x32\x2e\x38\x34\x30\x2e\x31\x30\x30\x30\x38' \
                     b'\x2e\x31\x2e\x32\x00' \
                     b'\x20\x20\x10\x00\x02\x00\x00\x00\x01\x00\x20\x20' \
                     b'\x20\x00\x06\x00\x00\x00\x4e\x4f\x52\x4d\x41\x4c'

        fp = BytesIO(bytestream)
        ds = read_file(fp, force=True)
        self.assertTrue('MediaStorageSOPClassUID' in ds.file_meta)
        self.assertEqual(ds.file_meta.TransferSyntaxUID, ImplicitVRLittleEndian)
        self.assertEqual(ds.Polarity, 'NORMAL')
        self.assertEqual(ds.ImageBoxPosition, 1)
        self.assertEqual(ds.MessageID, 3)

    def test_group_length_wrong(self):
        """Test file is read correctly even if FileMetaInformationGroupLength is incorrect."""
        bytestream = b'\x02\x00\x00\x00\x55\x4C\x04\x00\x0A\x00\x00\x00' \
                     b'\x02\x00\x02\x00\x55\x49\x16\x00\x31\x2e\x32\x2e\x38\x34\x30\x2e\x31' \
                     b'\x30\x30\x30\x38\x2e\x35\x2e\x31\x2e\x31\x2e\x39\x00\x02\x00\x10\x00' \
                     b'\x55\x49\x12\x00\x31\x2e\x32\x2e\x38\x34\x30\x2e\x31\x30\x30\x30\x38' \
                     b'\x2e\x31\x2e\x32\x00' \
                     b'\x20\x20\x10\x00\x02\x00\x00\x00\x01\x00\x20\x20' \
                     b'\x20\x00\x06\x00\x00\x00\x4e\x4f\x52\x4d\x41\x4c'
        fp = BytesIO(bytestream)
        ds = read_file(fp, force=True)
        self.assertFalse(len(bytestream) - 12 == ds.file_meta.FileMetaInformationGroupLength)
        self.assertTrue(ds.file_meta.FileMetaInformationGroupLength == 10)
        self.assertTrue('MediaStorageSOPClassUID' in ds.file_meta)
        self.assertEqual(ds.file_meta.TransferSyntaxUID, ImplicitVRLittleEndian)
        self.assertEqual(ds.Polarity, 'NORMAL')
        self.assertEqual(ds.ImageBoxPosition, 1)

    def test_preamble_command_meta_no_dataset(self):
        """Test reading only preamble, command and meta elements"""
        preamble = b'\x00' * 128
        prefix = b'DICM'
        command = b'\x00\x00\x00\x00\x04\x00\x00\x00\x38' \
                  b'\x00\x00\x00\x00\x00\x02\x00\x12\x00\x00' \
                  b'\x00\x31\x2e\x32\x2e\x38\x34\x30\x2e\x31' \
                  b'\x30\x30\x30\x38\x2e\x31\x2e\x31\x00\x00' \
                  b'\x00\x00\x01\x02\x00\x00\x00\x30\x00\x00' \
                  b'\x00\x10\x01\x02\x00\x00\x00\x07\x00\x00' \
                  b'\x00\x00\x08\x02\x00\x00\x00\x01\x01'
        meta = b'\x02\x00\x00\x00\x55\x4C\x04\x00\x0A\x00\x00\x00' \
               b'\x02\x00\x02\x00\x55\x49\x16\x00\x31\x2e\x32\x2e\x38\x34\x30\x2e\x31' \
               b'\x30\x30\x30\x38\x2e\x35\x2e\x31\x2e\x31\x2e\x39\x00\x02\x00\x10\x00' \
               b'\x55\x49\x12\x00\x31\x2e\x32\x2e\x38\x34\x30\x2e\x31\x30\x30\x30\x38' \
               b'\x2e\x31\x2e\x32\x00'

        bytestream = preamble + prefix + command + meta
        fp = BytesIO(bytestream)
        ds = read_file(fp, force=True)
        self.assertTrue('TransferSyntaxUID' in ds.file_meta)
        self.assertTrue('MessageID' in ds)

    def test_preamble_meta_no_dataset(self):
        """Test reading only preamble and meta elements"""
        preamble = b'\x00' * 128
        prefix = b'DICM'
        meta = b'\x02\x00\x00\x00\x55\x4C\x04\x00\x0A\x00\x00\x00' \
               b'\x02\x00\x02\x00\x55\x49\x16\x00\x31\x2e\x32\x2e\x38\x34\x30\x2e\x31' \
               b'\x30\x30\x30\x38\x2e\x35\x2e\x31\x2e\x31\x2e\x39\x00\x02\x00\x10\x00' \
               b'\x55\x49\x12\x00\x31\x2e\x32\x2e\x38\x34\x30\x2e\x31\x30\x30\x30\x38' \
               b'\x2e\x31\x2e\x32\x00'

        bytestream = preamble + prefix + meta
        fp = BytesIO(bytestream)
        ds = read_file(fp, force=True)
        self.assertEqual(ds.preamble, b'\x00' * 128)
        self.assertTrue('TransferSyntaxUID' in ds.file_meta)
        self.assertEqual(ds[:], Dataset())

    def test_preamble_commandset_no_dataset(self):
        """Test reading only preamble and command set"""
        preamble = b'\x00' * 128
        prefix = b'DICM'
        command = b'\x00\x00\x00\x00\x04\x00\x00\x00\x38' \
                  b'\x00\x00\x00\x00\x00\x02\x00\x12\x00\x00' \
                  b'\x00\x31\x2e\x32\x2e\x38\x34\x30\x2e\x31' \
                  b'\x30\x30\x30\x38\x2e\x31\x2e\x31\x00\x00' \
                  b'\x00\x00\x01\x02\x00\x00\x00\x30\x00\x00' \
                  b'\x00\x10\x01\x02\x00\x00\x00\x07\x00\x00' \
                  b'\x00\x00\x08\x02\x00\x00\x00\x01\x01'
        bytestream = preamble + prefix + command

        fp = BytesIO(bytestream)
        ds = read_file(fp, force=True)
        self.assertTrue('MessageID' in ds)
        self.assertEqual(ds.file_meta, Dataset())

    def test_meta_no_dataset(self):
        """Test reading only meta elements"""
        bytestream = b'\x02\x00\x00\x00\x55\x4C\x04\x00\x0A\x00\x00\x00' \
                     b'\x02\x00\x02\x00\x55\x49\x16\x00\x31\x2e\x32\x2e\x38\x34\x30\x2e\x31' \
                     b'\x30\x30\x30\x38\x2e\x35\x2e\x31\x2e\x31\x2e\x39\x00\x02\x00\x10\x00' \
                     b'\x55\x49\x12\x00\x31\x2e\x32\x2e\x38\x34\x30\x2e\x31\x30\x30\x30\x38' \
                     b'\x2e\x31\x2e\x32\x00'
        fp = BytesIO(bytestream)
        ds = read_file(fp, force=True)
        self.assertTrue('TransferSyntaxUID' in ds.file_meta)
        self.assertEqual(ds[:], Dataset())

    def test_commandset_no_dataset(self):
        """Test reading only command set elements"""
        bytestream = b'\x00\x00\x00\x00\x04\x00\x00\x00\x38' \
                     b'\x00\x00\x00\x00\x00\x02\x00\x12\x00\x00' \
                     b'\x00\x31\x2e\x32\x2e\x38\x34\x30\x2e\x31' \
                     b'\x30\x30\x30\x38\x2e\x31\x2e\x31\x00\x00' \
                     b'\x00\x00\x01\x02\x00\x00\x00\x30\x00\x00' \
                     b'\x00\x10\x01\x02\x00\x00\x00\x07\x00\x00' \
                     b'\x00\x00\x08\x02\x00\x00\x00\x01\x01'
        fp = BytesIO(bytestream)
        ds = read_file(fp, force=True)
        self.assertTrue('MessageID' in ds)
        self.assertTrue(ds.preamble is None)
        self.assertEqual(ds.file_meta, Dataset())

    def test_no_dataset(self):
        """Test reading no elements or preamble produces empty Dataset"""
        bytestream = b''
        fp = BytesIO(bytestream)
        ds = read_file(fp, force=True)
        self.assertTrue(ds.preamble is None)
        self.assertEqual(ds.file_meta, Dataset())
        self.assertEqual(ds[:], Dataset())


class ReadDataElementTests(unittest.TestCase):
    def setUp(self):
        ds = Dataset()
        ds.DoubleFloatPixelData = b'\x00\x01\x02\x03\x04\x05\x06\x07' \
                                  b'\x01\x01\x02\x03\x04\x05\x06\x07' # VR of OD
        ds.SelectorOLValue = b'\x00\x01\x02\x03\x04\x05\x06\x07' \
                             b'\x01\x01\x02\x03' # VR of OL
        ds.PotentialReasonsForProcedure = ['A', 'B', 'C'] # VR of UC, odd length
        ds.StrainDescription = 'Test' # Even length
        ds.URNCodeValue = 'http://test.com' # VR of UR
        ds.RetrieveURL = 'ftp://test.com  ' # Test trailing spaces ignored
        ds.DestinationAE = '    TEST  12    ' # 16 characters max for AE

        self.fp = BytesIO() # Implicit little
        file_ds = FileDataset(self.fp, ds)
        file_ds.is_implicit_VR = True
        file_ds.is_little_endian = True
        file_ds.save_as(self.fp)

        self.fp_ex = BytesIO() # Explicit little
        file_ds = FileDataset(self.fp_ex, ds)
        file_ds.is_implicit_VR = False
        file_ds.is_little_endian = True
        file_ds.save_as(self.fp_ex)

    def test_read_OD_implicit_little(self):
        """Check creation of OD DataElement from byte data works correctly."""
        ds = read_file(self.fp, force=True)
        ref_elem = ds.get(0x7fe00009)
        elem = DataElement(0x7fe00009, 'OD', b'\x00\x01\x02\x03\x04\x05\x06\x07' \
                                             b'\x01\x01\x02\x03\x04\x05\x06\x07')
        self.assertEqual(ref_elem, elem)

    def test_read_OD_explicit_little(self):
        """Check creation of OD DataElement from byte data works correctly."""
        ds = read_file(self.fp_ex, force=True)
        ref_elem = ds.get(0x7fe00009)
        elem = DataElement(0x7fe00009, 'OD', b'\x00\x01\x02\x03\x04\x05\x06\x07' \
                                             b'\x01\x01\x02\x03\x04\x05\x06\x07')
        self.assertEqual(ref_elem, elem)

    def test_read_OL_implicit_little(self):
        """Check creation of OL DataElement from byte data works correctly."""
        ds = read_file(self.fp, force=True)
        ref_elem = ds.get(0x00720075)
        elem = DataElement(0x00720075, 'OL', b'\x00\x01\x02\x03\x04\x05\x06\x07' \
                                             b'\x01\x01\x02\x03')
        self.assertEqual(ref_elem, elem)

    def test_read_OL_explicit_little(self):
        """Check creation of OL DataElement from byte data works correctly."""
        ds = read_file(self.fp_ex, force=True)
        ref_elem = ds.get(0x00720075)
        elem = DataElement(0x00720075, 'OL', b'\x00\x01\x02\x03\x04\x05\x06\x07' \
                                             b'\x01\x01\x02\x03')
        self.assertEqual(ref_elem, elem)

    def test_read_UC_implicit_little(self):
        """Check creation of DataElement from byte data works correctly."""
        ds = read_file(self.fp, force=True)
        ref_elem = ds.get(0x00189908)
        elem = DataElement(0x00189908, 'UC', ['A', 'B', 'C'])
        self.assertEqual(ref_elem, elem)

        ds = read_file(self.fp, force=True)
        ref_elem = ds.get(0x00100212)
        elem = DataElement(0x00100212, 'UC', 'Test')
        self.assertEqual(ref_elem, elem)

    def test_read_UC_explicit_little(self):
        """Check creation of DataElement from byte data works correctly."""
        ds = read_file(self.fp_ex, force=True)
        ref_elem = ds.get(0x00189908)
        elem = DataElement(0x00189908, 'UC', ['A', 'B', 'C'])
        self.assertEqual(ref_elem, elem)

        ds = read_file(self.fp_ex, force=True)
        ref_elem = ds.get(0x00100212)
        elem = DataElement(0x00100212, 'UC', 'Test')
        self.assertEqual(ref_elem, elem)

    def test_read_UR_implicit_little(self):
        """Check creation of DataElement from byte data works correctly."""
        ds = read_file(self.fp, force=True)
        ref_elem = ds.get(0x00080120) # URNCodeValue
        elem = DataElement(0x00080120, 'UR', 'http://test.com')
        self.assertEqual(ref_elem, elem)

        # Test trailing spaces ignored
        ref_elem = ds.get(0x00081190) # RetrieveURL
        elem = DataElement(0x00081190, 'UR', 'ftp://test.com')
        self.assertEqual(ref_elem, elem)

    def test_read_UR_explicit_little(self):
        """Check creation of DataElement from byte data works correctly."""
        ds = read_file(self.fp_ex, force=True)
        ref_elem = ds.get(0x00080120) # URNCodeValue
        elem = DataElement(0x00080120, 'UR', 'http://test.com')
        self.assertEqual(ref_elem, elem)

        # Test trailing spaces ignored
        ref_elem = ds.get(0x00081190) # RetrieveURL
        elem = DataElement(0x00081190, 'UR', 'ftp://test.com')
        self.assertEqual(ref_elem, elem)

    def test_read_AE(self):
        """Check creation of AE DataElement from byte data works correctly."""
        ds = read_file(self.fp, force=True)
        self.assertEqual(ds.DestinationAE, 'TEST  12')


class JPEG_LS_Tests(unittest.TestCase):
    def setUp(self):
        self.jpeg_ls_lossless = read_file(jpeg_ls_lossless_name)
        self.mr_small = read_file(mr_name)
        self.emri_jpeg_ls_lossless = read_file(emri_jpeg_ls_lossless)
        self.emri_small = read_file(emri_name)

    def testJPEG_LS_PixelArray(self):
        """JPEG LS Lossless: Now works"""
        if have_numpy and have_jpeg_ls:
            a = self.jpeg_ls_lossless.pixel_array
            b = self.mr_small.pixel_array
            self.assertEqual(a.mean(), b.mean(),
                             "Decoded pixel data is not all {0} (mean == {1})".format(b.mean(), a.mean()))
        else:
            self.assertRaises(NotImplementedError, self.jpeg_ls_lossless._get_pixel_array)

    def test_emri_JPEG_LS_PixelArray(self):
        """JPEG LS Lossless: Now works"""
        if have_numpy and have_jpeg_ls:
            a = self.emri_jpeg_ls_lossless.pixel_array
            b = self.emri_small.pixel_array
            self.assertEqual(a.mean(), b.mean(),
                             "Decoded pixel data is not all {0} (mean == {1})".format(b.mean(), a.mean()))
        else:
            self.assertRaises(NotImplementedError, self.emri_jpeg_ls_lossless._get_pixel_array)


class BigEndian_Tests(unittest.TestCase):
    def setUp(self):
        self.emri_big_endian = read_file(emri_big_endian_name)
        self.emri_small = read_file(emri_name)

    def test_big_endian_PixelArray(self):
        """Test big endian pixel data vs little endian"""
        if have_numpy:
            a = self.emri_big_endian.pixel_array
            b = self.emri_small.pixel_array
            self.assertEqual(a.mean(), b.mean(),
                             "Decoded big endian pixel data is not all {0} (mean == {1})".format(b.mean(), a.mean()))
        else:
            self.assertRaises(ImportError, self.emri_big_endian._get_pixel_array)


class JPEG2000Tests(unittest.TestCase):
    def setUp(self):
        self.jpeg = read_file(jpeg2000_name)
        self.jpegls = read_file(jpeg2000_lossless_name)
        self.mr_small = read_file(mr_name)
        self.emri_jpeg_2k_lossless = read_file(emri_jpeg_2k_lossless)
        self.emri_small = read_file(emri_name)

    def testJPEG2000(self):
        """JPEG2000: Returns correct values for sample data elements............"""
        expected = [Tag(0x0054, 0x0010), Tag(0x0054, 0x0020)]  # XX also tests multiple-valued AT data element
        got = self.jpeg.FrameIncrementPointer
        self.assertEqual(got, expected, "JPEG2000 file, Frame Increment Pointer: expected %s, got %s" % (expected, got))

        got = self.jpeg.DerivationCodeSequence[0].CodeMeaning
        expected = 'Lossy Compression'
        self.assertEqual(got, expected, "JPEG200 file, Code Meaning got %s, expected %s" % (got, expected))

    def testJPEG2000PixelArray(self):
        """JPEG2000: Now works"""
        if have_numpy and have_pillow:
            a = self.jpegls.pixel_array
            b = self.mr_small.pixel_array
            self.assertEqual(a.mean(), b.mean(),
                             "Decoded pixel data is not all {0} (mean == {1})".format(b.mean(), a.mean()))
        else:
            self.assertRaises(NotImplementedError, self.jpegls._get_pixel_array)

    def test_emri_JPEG2000PixelArray(self):
        """JPEG2000: Now works"""
        if have_numpy and have_pillow:
            a = self.emri_jpeg_2k_lossless.pixel_array
            b = self.emri_small.pixel_array
            self.assertEqual(a.mean(), b.mean(),
                             "Decoded pixel data is not all {0} (mean == {1})".format(b.mean(), a.mean()))
        else:
            self.assertRaises(NotImplementedError, self.emri_jpeg_2k_lossless._get_pixel_array)


class JPEGlossyTests(unittest.TestCase):

    def setUp(self):
        self.jpeg = read_file(jpeg_lossy_name)
        self.color_3d_jpeg = read_file(color_3d_jpeg_baseline)

    def testJPEGlossy(self):
        """JPEG-lossy: Returns correct values for sample data elements.........."""
        got = self.jpeg.DerivationCodeSequence[0].CodeMeaning
        expected = 'Lossy Compression'
        self.assertEqual(got, expected, "JPEG-lossy file, Code Meaning got %s, expected %s" % (got, expected))

    def testJPEGlossyPixelArray(self):
        """JPEG-lossy: Fails gracefully when uncompressed data is asked for....."""
        if have_pillow and have_numpy:
            self.assertRaises(NotImplementedError, self.jpeg._get_pixel_array)
        else:
            self.assertRaises(NotImplementedError, self.jpeg._get_pixel_array)

    def testJPEGBaselineColor3DPixelArray(self):
        if have_pillow and have_numpy:
            a = self.color_3d_jpeg.pixel_array
            self.assertEqual(a.shape, (120, 480, 640, 3))
            # this test points were manually identified in Osirix viewer
            self.assertEqual(tuple(a[3, 159, 290, :]), (41, 41, 41))
            self.assertEqual(tuple(a[3, 169, 290, :]), (57, 57, 57))
        else:
            self.assertRaises(NotImplementedError, self.color_3d_jpeg._get_pixel_array)


class JPEGlosslessTests(unittest.TestCase):
    def setUp(self):
        self.jpeg = read_file(jpeg_lossless_name)

    def testJPEGlossless(self):
        """JPEGlossless: Returns correct values for sample data elements........"""
        got = self.jpeg.SourceImageSequence[0].PurposeOfReferenceCodeSequence[0].CodeMeaning
        expected = 'Uncompressed predecessor'
        self.assertEqual(got, expected, "JPEG-lossless file, Code Meaning got %s, expected %s" % (got, expected))

    def testJPEGlosslessPixelArray(self):
        """JPEGlossless: Fails gracefully when uncompressed data is asked for..."""
        # This test passes if the call raises either an
        # ImportError when there is no Pillow module
        # Or
        # NotImplementedError when there is a Pillow module
        #    but it lacks JPEG Lossless Dll's
        # Or
        # the call does not raise any Exceptions
        # This test fails if any other exception is raised
        with self.assertRaises((ImportError, NotImplementedError)):
            try:
                _x = self.jpeg._get_pixel_array()
            except Exception:
                raise
            else:
                raise ImportError()


class DeferredReadTests(unittest.TestCase):
    """Test that deferred data element reading (for large size)
    works as expected
    """
    # Copy one of test files and use temporarily, then later remove.
    def setUp(self):
        self.testfile_name = ct_name + ".tmp"
        shutil.copyfile(ct_name, self.testfile_name)

    def testTimeCheck(self):
        """Deferred read warns if file has been modified..........."""
        if stat_available:
            ds = read_file(self.testfile_name, defer_size=2000)
            from time import sleep
            sleep(1)
            with open(self.testfile_name, "r+") as f:
                f.write('\0')  # "touch" the file
            warning_start = "Deferred read warning -- file modification time "

            def read_value():
                ds.PixelData

            assertWarns(self, warning_start, read_value)

    def testFileExists(self):
        """Deferred read raises error if file no longer exists....."""
        ds = read_file(self.testfile_name, defer_size=2000)
        os.remove(self.testfile_name)

        def read_value():
            ds.PixelData

        self.assertRaises(IOError, read_value)

    def testValuesIdentical(self):
        """Deferred values exactly matches normal read..............."""
        ds_norm = read_file(self.testfile_name)
        ds_defer = read_file(self.testfile_name, defer_size=2000)
        for data_elem in ds_norm:
            tag = data_elem.tag
            self.assertEqual(data_elem.value, ds_defer[tag].value, "Mismatched value for tag %r" % tag)

    def testZippedDeferred(self):
        """Deferred values from a gzipped file works.............."""
        # Arose from issue 103 "Error for defer_size read of gzip file object"
        fobj = gzip.open(gzip_name)
        ds = read_file(fobj, defer_size=1)
        fobj.close()
        # before the fix, this threw an error as file reading was not in right place,
        #    it was re-opened as a normal file, not zip file
        ds.InstanceNumber

    def tearDown(self):
        if os.path.exists(self.testfile_name):
            os.remove(self.testfile_name)


class ReadTruncatedFileTests(unittest.TestCase):
    def testReadFileWithMissingPixelData(self):
        mr = read_file(truncated_mr_name)
        mr.decode()
        self.assertEqual(mr.PatientName, 'CompressedSamples^MR1', "Wrong patient name")
        self.assertEqual(mr.PatientName, mr[0x10, 0x10].value,
                         "Name does not match value found when accessed by tag number")
        got = mr.PixelSpacing
        DS = pydicom.valuerep.DS
        expected = [DS('0.3125'), DS('0.3125')]
        self.assertTrue(got == expected, "Wrong pixel spacing")

    @unittest.skipUnless(have_numpy, "Numpy not installed")
<<<<<<< HEAD
    def test_read_file_with_missing_pixel_data_array(self):
=======
    def testReadFileWithMissingPixelDataArray(self):
>>>>>>> 37b2e087
        mr = read_file(truncated_mr_name)
        mr.decode()
        with self.assertRaisesRegexp(AttributeError, "Amount of pixel data.*does not match the expected data"):
            mr.pixel_array


class FileLikeTests(unittest.TestCase):
    """Test that can read DICOM files with file-like object rather than filename"""
    def testReadFileGivenFileObject(self):
        """filereader: can read using already opened file............"""
        f = open(ct_name, 'rb')
        ct = read_file(f)
        # Tests here simply repeat testCT -- perhaps should collapse the code together?
        got = ct.ImagePositionPatient
        DS = pydicom.valuerep.DS
        expected = [DS('-158.135803'), DS('-179.035797'), DS('-75.699997')]
        self.assertTrue(got == expected, "ImagePosition(Patient) values not as expected")
        self.assertEqual(ct.file_meta.ImplementationClassUID, '1.3.6.1.4.1.5962.2',
                         "ImplementationClassUID not the expected value")
        self.assertEqual(ct.file_meta.ImplementationClassUID,
                         ct.file_meta[0x2, 0x12].value,
                         "ImplementationClassUID does not match the value accessed by tag number")
        # (0020, 0032) Image Position (Patient)  [-158.13580300000001, -179.035797, -75.699996999999996]
        got = ct.ImagePositionPatient
        expected = [DS('-158.135803'), DS('-179.035797'), DS('-75.699997')]
        self.assertTrue(got == expected, "ImagePosition(Patient) values not as expected")
        self.assertEqual(ct.Rows, 128, "Rows not 128")
        self.assertEqual(ct.Columns, 128, "Columns not 128")
        self.assertEqual(ct.BitsStored, 16, "Bits Stored not 16")
        self.assertEqual(len(ct.PixelData), 128 * 128 * 2, "Pixel data not expected length")
        # Should also be able to close the file ourselves without exception raised:
        f.close()

    def testReadFileGivenFileLikeObject(self):
        """filereader: can read using a file-like (BytesIO) file...."""
        with open(ct_name, 'rb') as f:
            file_like = BytesIO(f.read())
        ct = read_file(file_like)
        # Tests here simply repeat some of testCT test
        got = ct.ImagePositionPatient
        DS = pydicom.valuerep.DS
        expected = [DS('-158.135803'), DS('-179.035797'), DS('-75.699997')]
        self.assertTrue(got == expected, "ImagePosition(Patient) values not as expected")
        self.assertEqual(len(ct.PixelData), 128 * 128 * 2, "Pixel data not expected length")
        # Should also be able to close the file ourselves without exception raised:
        file_like.close()


if __name__ == "__main__":
    # This is called if run alone, but not if loaded through run_tests.py
    # If not run from the directory where the sample images are, then need to switch there
    unittest.main()<|MERGE_RESOLUTION|>--- conflicted
+++ resolved
@@ -889,11 +889,7 @@
         self.assertTrue(got == expected, "Wrong pixel spacing")
 
     @unittest.skipUnless(have_numpy, "Numpy not installed")
-<<<<<<< HEAD
-    def test_read_file_with_missing_pixel_data_array(self):
-=======
     def testReadFileWithMissingPixelDataArray(self):
->>>>>>> 37b2e087
         mr = read_file(truncated_mr_name)
         mr.decode()
         with self.assertRaisesRegexp(AttributeError, "Amount of pixel data.*does not match the expected data"):
