# leanread.py
"""Read a dicom media file"""
# Copyright (c) 2013 Darcy Mason
# This file is part of pydicom, released under a modified MIT license.
#    See the file license.txt included with this distribution, also
#    available at https://github.com/darcymason/pydicom


extra_length_VRs_b = (b'OB', b'OW', b'OF', b'SQ', b'UN', b'UT')
ExplicitVRLittleEndian = b'1.2.840.10008.1.2.1'
ImplicitVRLittleEndian = b'1.2.840.10008.1.2'
DeflatedExplicitVRLittleEndian = b'1.2.840.10008.1.2.1.99'
ExplicitVRBigEndian = b'1.2.840.10008.1.2.2'

ItemTag = 0xFFFEE000  # start of Sequence Item
ItemDelimiterTag = 0xFFFEE00D  # end of Sequence Item
SequenceDelimiterTag = 0xFFFEE0DD  # end of Sequence of undefined length


from struct import Struct, unpack


class dicomfile(object):
    """Context-manager based DICOM file object with data element iteration"""

    def __init__(self, filename):
        self.fobj = fobj = open(filename, "rb")

        # Read the DICOM preamble, if present
        self.preamble = fobj.read(0x80)
        dicom_prefix = fobj.read(4)
        if dicom_prefix != b"DICM":
            self.preamble = None
            fobj.seek(0)

    def __enter__(self):
        return self

    def __exit__(self, exc_type, exc_value, traceback):
        self.fobj.close()

    def __iter__(self):
        # Need the transfer_syntax later
        transfer_syntax_uid = None

        # Yield the file meta info elements
        file_meta_gen = data_element_generator(self.fobj, is_implicit_VR=False,
                             is_little_endian=True,
                             stop_when=lambda gp, elem: gp != 2)
        for data_elem in file_meta_gen:
            if data_elem[0] == (0x0002, 0x0010):
                transfer_syntax_uid = data_elem[3]
            yield data_elem

<<<<<<< HEAD
        # Continue to yield elements from the main data
=======
        # Continue to yield elements from the main data        
>>>>>>> b440b5aa
        if transfer_syntax_uid:
            if transfer_syntax_uid.endswith(b' ') or \
                         transfer_syntax_uid.endswith(b'\0'):
                transfer_syntax_uid = transfer_syntax_uid[:-1]
            is_implicit_VR, is_little_endian = transfer_syntax(transfer_syntax_uid)
            # print is_implicit_VR
        else:
            raise NotImplementedError("No transfer syntax in file meta info")

        ds_gen = data_element_generator(self.fobj, is_implicit_VR, is_little_endian)
        for data_elem in ds_gen:
<<<<<<< HEAD
            yield data_elem
=======
            yield data_elem        
>>>>>>> b440b5aa

        raise StopIteration


def transfer_syntax(uid):
    """Parse the transfer syntax
    :return: is_implicit_VR, is_little_endian
    """
    # Assume a transfer syntax, correct it as necessary
    is_implicit_VR = True
    is_little_endian = True
    if uid == ImplicitVRLittleEndian:
        pass
    elif uid == ExplicitVRLittleEndian:
        is_implicit_VR = False
    elif uid == ExplicitVRBigEndian:
        is_implicit_VR = False
        is_little_endian = False
    elif uid == DeflatedExplicitVRLittleEndian:
        raise NotImplementedError("This reader does not handle deflate files")
    else:
        # PS 3.5-2008 A.4 (p63): other syntax (e.g all compressed)
        #    should be Explicit VR Little Endian,
        is_implicit_VR = False
    return is_implicit_VR, is_little_endian


####
def data_element_generator(fp, is_implicit_VR, is_little_endian,
                           stop_when=None, defer_size=None):
    """:return: (tag, VR, length, value, value_tell,
                                 is_implicit_VR, is_little_endian)
    """
    if is_little_endian:
        endian_chr = "<"
    else:
        endian_chr = ">"
    if is_implicit_VR:
        element_struct = Struct(endian_chr + "HHL")
    else:  # Explicit VR
        # tag, VR, 2-byte length (or 0 if special VRs)
        element_struct = Struct(endian_chr + "HH2sH")
        extra_length_struct = Struct(endian_chr + "L")  # for special VRs
        extra_length_unpack = extra_length_struct.unpack  # for lookup speed

    # Make local variables so have faster lookup
    fp_read = fp.read
    fp_tell = fp.tell
    element_struct_unpack = element_struct.unpack

    while True:
        # Read tag, VR, length, get ready to read value
        bytes_read = fp_read(8)
        if len(bytes_read) < 8:
            raise StopIteration  # at end of file

        if is_implicit_VR:
            # must reset VR each time; could have set last iteration (e.g. SQ)
            VR = None
            group, elem, length = element_struct_unpack(bytes_read)
        else:  # explicit VR
            group, elem, VR, length = element_struct_unpack(bytes_read)
            if VR in extra_length_VRs_b:
                bytes_read = fp_read(4)
                length = extra_length_unpack(bytes_read)[0]

        # Positioned to read the value, but may not want to -- check stop_when
        value_tell = fp_tell()
        if stop_when is not None:
            if stop_when(group, elem):
                rewind_length = 8
                if not is_implicit_VR and VR in extra_length_VRs_b:
                    rewind_length += 4
                fp.seek(value_tell - rewind_length)
                raise StopIteration

        # Reading the value
        # First case (most common): reading a value with a defined length
        if length != 0xFFFFFFFF:
            if defer_size is not None and length > defer_size:
                # Flag as deferred by setting value to None, and skip bytes
                value = None
                fp.seek(fp_tell() + length)
            else:
                value = fp_read(length)
            # import pdb;pdb.set_trace()
            yield ((group, elem), VR, length, value, value_tell)

        # Second case: undefined length - must seek to delimiter,
        # unless is SQ type, in which case is easier to parse it, because
        # undefined length SQs and items of undefined lengths can be nested
        # and it would be error-prone to read to the correct outer delimiter
        else:
            # Try to look up type to see if is a SQ
            # if private tag, won't be able to look it up in dictionary,
            #   in which case just ignore it and read the bytes unless it is
            #   identified as a Sequence
            if VR is None:
                try:
                    VR = dictionaryVR(tag)
                except KeyError:
                    # Look ahead to see if it consists of items and is thus a SQ
                    next_tag = TupleTag(unpack(endian_chr + "HH", fp_read(4)))
                    # Rewind the file
                    fp.seek(fp_tell() - 4)
                    if next_tag == ItemTag:
                        VR = b'SQ'

            if VR == b'SQ':
                yield ((group, elem), VR, length, None, value_tell)
                # seq = read_sequence(fp, is_implicit_VR,
                #                     is_little_endian, length, encoding)
                # yield DataElement(tag, VR, seq, value_tell,
                #                   is_undefined_length=True)
            else:
                raise NotImplementedError("This reader does not handle undefined length except for SQ")
                from pydicom.fileio.fileutil import read_undefined_length_value

                delimiter = SequenceDelimiterTag
                value = read_undefined_length_value(fp, is_little_endian,
                                                    delimiter, defer_size)
                yield ((group, elem), VR, length, value, value_tell)<|MERGE_RESOLUTION|>--- conflicted
+++ resolved
@@ -52,11 +52,7 @@
                 transfer_syntax_uid = data_elem[3]
             yield data_elem
 
-<<<<<<< HEAD
         # Continue to yield elements from the main data
-=======
-        # Continue to yield elements from the main data        
->>>>>>> b440b5aa
         if transfer_syntax_uid:
             if transfer_syntax_uid.endswith(b' ') or \
                          transfer_syntax_uid.endswith(b'\0'):
@@ -68,11 +64,7 @@
 
         ds_gen = data_element_generator(self.fobj, is_implicit_VR, is_little_endian)
         for data_elem in ds_gen:
-<<<<<<< HEAD
             yield data_elem
-=======
-            yield data_elem        
->>>>>>> b440b5aa
 
         raise StopIteration
 
