# valuerep.py
"""Special classes for DICOM value representations (VR)"""
# Copyright (c) 2008-2012 Darcy Mason
# This file is part of pydicom, released under a modified MIT license.
#    See the file license.txt included with this distribution, also
#    available at https://github.com/darcymason/pydicom

from decimal import Decimal

from pydicom import config  # don't import datetime_conversion directly
from pydicom import compat
from pydicom.multival import MultiValue
from pydicom.config import logger

from datetime import date, datetime, time
from dateutil.tz import tzoffset
import re

<<<<<<< HEAD
from pydicom.config import logger

=======
>>>>>>> b440b5aa
default_encoding = "iso8859"  # can't import from charset or get circular import

# For reading/writing data elements, these ones have longer explicit VR format
extra_length_VRs = ('OB', 'OW', 'OF', 'SQ', 'UN', 'UT')

# VRs that can be affected by character repertoire in (0008,0005) Specific Character Set
# See PS-3.5 (2011), section 6.1.2 Graphic Characters
text_VRs = ('SH', 'LO', 'ST', 'LT', 'UT')  # and PN, but it is handled separately.

match_string = b''.join([
    b'(?P<single_byte>',
    b'(?P<family_name>[^=\^]*)',
    b'\^?(?P<given_name>[^=\^]*)',
    b'\^?(?P<middle_name>[^=\^]*)',
    b'\^?(?P<name_prefix>[^=\^]*)',
    b'\^?(?P<name_suffix>[^=\^]*)',
    b')',
    b'=?(?P<ideographic>[^=]*)',
    b'=?(?P<phonetic>[^=]*)$'])

match_string_uni = re.compile(match_string.decode('iso8859'))
match_string_bytes = re.compile(match_string)


class DA(date):
    """Store value for DICOM VR DA (Date) as datetime.date.

    Note that the datetime.date base class is immutable.

    """
    __slots__ = 'original_string'

    def __new__(cls, val):
        """Create an instance of DA object.

        Raise an exception if the string cannot be parsed or the argument
        is otherwise incompatible.

        :param val: val must be a string conformant to the DA definition
        in the DICOM Standard PS 3.5-2011
        """
        if isinstance(val, (str, compat.string_types)):
            if len(val) == 8:
                year = int(val[0:4])
                month = int(val[4:6])
                day = int(val[6:8])
                val = super(DA, cls).__new__(cls, year, month, day)
            elif len(val) == 10 and val[4] == '.' and val[7] == '.':
                # ACR-NEMA Standard 300, predecessor to DICOM
                # for compatibility with a few old pydicom example files
                year = int(val[0:4])
                month = int(val[5:7])
                day = int(val[8:10])
                val = super(DA, cls).__new__(cls, year, month, day)
            elif val == '':
                val = None  # empty date
            else:
                raise ValueError("Cannot convert to date: '" + val + "'")
        elif isinstance(val, date):
            val = super(DA, cls).__new__(cls, val.year, val.month, val.day)
        else:
            val = super(DA, cls).__new__(cls, val)
        return val

    def __init__(self, val):
        if isinstance(val, (str, compat.string_types)):
            self.original_string = val
        elif isinstance(val, DA) and hasattr(val, 'original_string'):
            self.original_string = val.original_string

    def __str__(self):
        if hasattr(self, 'original_string'):
            return self.original_string
        else:
            return super(DA, self).__str__()


class DT(datetime):
    """Store value for DICOM VR DT (DateTime) as datetime.datetime.

    Note that the datetime.datetime base class is immutable.

    """
    __slots__ = 'original_string'
    _regex_dt = re.compile(r"((\d{4,14})(\.(\d{1,6}))?)([+-]\d{4})?")

    def __new__(cls, val):
        """Create an instance of DT object.

        Raise an exception if the string cannot be parsed or the argument
        is otherwise incompatible.

        :param val: val must be a string conformant to the DT definition
        in the DICOM Standard PS 3.5-2011
        """
        if isinstance(val, (str, compat.string_types)):
            match = DT._regex_dt.match(val)
            if match and len(val) <= 26:
                dt_match = match.group(2)
                year = int(dt_match[0:4])
                if len(dt_match) < 6:
                    month = 1
                else:
                    month = int(dt_match[4:6])
                if len(dt_match) < 8:
                    day = 1
                else:
                    day = int(dt_match[6:8])
                if len(dt_match) < 10:
                    hour = 0
                else:
                    hour = int(dt_match[8:10])
                if len(dt_match) < 12:
                    minute = 0
                else:
                    minute = int(dt_match[10:12])
                if len(dt_match) < 14:
                    second = 0
                    microsecond = 0
                else:
                    second = int(dt_match[12:14])
                    ms_match = match.group(4)
                    if ms_match:
                        microsecond = int(ms_match.rstrip().ljust(6, '0'))
                    else:
                        microsecond = 0
                tz_match = match.group(5)
                if tz_match:
                    offset = (int(tz_match[1:3]) * 60 + int(tz_match[3:5])) * 60
                    if tz_match[0] == '-':
                        offset = -offset
                    tzinfo = tzoffset(tz_match, offset)
                else:
                    tzinfo = None
                val = super(DT, cls).__new__(cls, year, month, day,
                                             hour, minute, second,
                                             microsecond, tzinfo)
            else:
                raise ValueError("Cannot convert to datetime: '" + val + "'")
        elif isinstance(val, datetime):
            val = super(DT, cls).__new__(cls, val.year, val.month, val.day,
                                         val.hour, val.minute, val.second,
                                         val.microsecond, val.tzinfo)
        else:
            val = super(DT, cls).__new__(cls, val)
        return val

    def __init__(self, val):
        if isinstance(val, (str, compat.string_types)):
            self.original_string = val
        elif isinstance(val, DT) and hasattr(val, 'original_string'):
            self.original_string = val.original_string

    def __str__(self):
        if hasattr(self, 'original_string'):
            return self.original_string
        else:
            return super(DT, self).__str__()


class TM(time):
    """Store value for DICOM VR of TM (Time) as datetime.time.

    Note that the datetime.time base class is immutable.

    """
    __slots__ = 'original_string'
    _regex_tm = re.compile(r"(\d{2,6})(\.(\d{1,6}))?")

    def __new__(cls, val):
        """Create an instance of TM object from a string.

        Raise an exception if the string cannot be parsed or the argument
        is otherwise incompatible.

        :param val: val must be a string conformant to the TM definition
        in the DICOM Standard PS 3.5-2011
        """
        if isinstance(val, (str, compat.string_types)):
            match = TM._regex_tm.match(val)
            if match and len(val) <= 16:
                tm_match = match.group(1)
                hour = int(tm_match[0:2])
                if len(tm_match) < 4:
                    minute = 0
                else:
                    minute = int(tm_match[2:4])
                if len(tm_match) < 6:
                    second = 0
                    microsecond = 0
                else:
                    second = int(tm_match[4:6])
                    ms_match = match.group(3)
                    if ms_match:
                        microsecond = int(ms_match.rstrip().ljust(6, '0'))
                    else:
                        microsecond = 0
                val = super(TM, cls).__new__(cls, hour, minute, second,
                                             microsecond)
            elif val == '':
                val = None  # empty time
            else:
                raise ValueError("Cannot convert to time: '" + val + "'")
        elif isinstance(val, time):
            val = super(TM, cls).__new__(cls, val.hour, val.minute, val.second,
                                         val.microsecond)
        else:
            val = super(TM, cls).__new__(cls, val)
        return val

    def __init__(self, val):
        if isinstance(val, (str, compat.string_types)):
            self.original_string = val
        elif isinstance(val, TM) and hasattr(val, 'original_string'):
            self.original_string = val.original_string

    def __str__(self):
        if hasattr(self, 'original_string'):
            return self.original_string
        else:
            return super(TM, self).__str__()


class DSfloat(float):
    """Store values for DICOM VR of DS (Decimal String) as a float.

    If constructed from an empty string, return the empty string,
    not an instance of this class.

    """
    __slots__ = 'original_string'

    def __init__(self, val):
        """Store the original string if one given, for exact write-out of same
        value later.
        """
        # ... also if user changes a data element value, then will get
        # a different object, because float is immutable.

        if isinstance(val, (str, compat.text_type)):
            self.original_string = val
        elif isinstance(val, (DSfloat, DSdecimal)) and hasattr(val, 'original_string'):
            self.original_string = val.original_string

    def __str__(self):
        if hasattr(self, 'original_string'):
            return self.original_string
        else:
            return super(DSfloat, self).__str__()

    def __repr__(self):
        return "'" + str(self) + "'"


class DSdecimal(Decimal):
    """Store values for DICOM VR of DS (Decimal String).
    Note: if constructed by an empty string, returns the empty string,
    not an instance of this class.
    """
    __slots__ = 'original_string'

    def __new__(cls, val):
        """Create an instance of DS object, or return a blank string if one is
        passed in, e.g. from a type 2 DICOM blank value.

        :param val: val must be a string or a number type which can be
                   converted to a decimal
        """
        # Store this value here so that if the input string is actually a valid
        # string but decimal.Decimal transforms it to an invalid string it will
        # still be initialized properly
        enforce_length = config.enforce_valid_values
        # DICOM allows spaces around the string, but python doesn't, so clean it
        if isinstance(val, (str, compat.text_type)):
            val = val.strip()
            # If the input string is actually invalid that we relax the valid
            # value constraint for this particular instance
            if len(val) <= 16:
                enforce_length = False
        if val == '':
            return val
        if isinstance(val, float) and not config.allow_DS_float:
            msg = ("DS cannot be instantiated with a float value, unless "
                   "config.allow_DS_float is set to True. It is recommended to "
                   "convert to a string instead, with the desired number of digits, "
                   "or use Decimal.quantize and pass a Decimal instance.")
            raise TypeError(msg)
        if not isinstance(val, Decimal):
            val = super(DSdecimal, cls).__new__(cls, val)
        if len(str(val)) > 16 and enforce_length:
            msg = ("DS value representation must be <= 16 characters by DICOM "
                   "standard. Initialize with a smaller string, or set config.enforce_valid_values "
                   "to False to override, "
                   "or use Decimal.quantize() and initialize with a Decimal instance.")
            raise OverflowError(msg)
        return val

    def __init__(self, val):
        """Store the original string if one given, for exact write-out of same
        value later. E.g. if set '1.23e2', Decimal would write '123', but DS
        will use the original
        """
        # ... also if user changes a data element value, then will get
        # a different Decimal, as Decimal is immutable.
        if isinstance(val, (str, compat.text_type)):
            self.original_string = val
        elif isinstance(val, (DSfloat, DSdecimal)) and hasattr(val, 'original_string'):
            self.original_string = val.original_string

    def __str__(self):
        if hasattr(self, 'original_string') and len(self.original_string) <= 16:
            return self.original_string
        else:
            return super(DSdecimal, self).__str__()

    def __repr__(self):
        return "'" + str(self) + "'"

# CHOOSE TYPE OF DS
if config.use_DS_decimal:
    DSclass = DSdecimal
else:
    DSclass = DSfloat


def DS(val):
    """Factory function for creating DS class instances.
    Checks for blank string; if so, return that. Else calls DSfloat or DSdecimal
    to create the class instance. This avoids overriding __new__ in DSfloat
    (which carries a time penalty for large arrays of DS).
    Similarly the string clean and check can be avoided and DSfloat called
    directly if a string has already been processed.
    """
    if isinstance(val, (str, compat.text_type)):
        val = val.strip()
    if val == '':
        return val
    return DSclass(val)


class IS(int):
    """Derived class of int. Stores original integer string for exact rewriting
    of the string originally read or stored.
    """
    if compat.in_py2:
        __slots__ = 'original_string'
    # Unlikely that str(int) will not be the same as the original, but could happen
    # with leading zeros.

    def __new__(cls, val):
        """Create instance if new integer string"""
        if isinstance(val, (str, compat.text_type)) and val.strip() == '':
            return ''
        newval = super(IS, cls).__new__(cls, val)
        # check if a float or Decimal passed in, then could have lost info,
        # and will raise error. E.g. IS(Decimal('1')) is ok, but not IS(1.23)
        if isinstance(val, (float, Decimal)) and newval != val:
            raise TypeError("Could not convert value to integer without loss")
        # Checks in case underlying int is >32 bits, DICOM does not allow this
        if (newval < -2 ** 31 or newval >= 2 ** 31) and config.enforce_valid_values:
            message = "Value exceeds DICOM limits of -2**31 to (2**31 - 1) for IS"
            raise OverflowError(message)
        return newval

    def __init__(self, val):
        # If a string passed, then store it
        if isinstance(val, (str, compat.text_type)):
            self.original_string = val
        elif isinstance(val, IS) and hasattr(val, 'original_string'):
            self.original_string = val.original_string

    def __repr__(self):
        if hasattr(self, 'original_string'):
            return "'" + self.original_string + "'"
        else:
            return "'" + int.__str__(self) + "'"


def MultiString(val, valtype=str):
    """Split a bytestring by delimiters if there are any

    val -- DICOM bytestring to split up
    valtype -- default str, but can be e.g. UID to overwrite to a specific type
    """
    # Remove trailing blank used to pad to even length
    # 2005.05.25: also check for trailing 0, error made in PET files we are converting

    if val and (val.endswith(' ') or val.endswith('\x00')):
        val = val[:-1]
    splitup = val.split("\\")

    if len(splitup) == 1:
        val = splitup[0]
        return valtype(val) if val else val
    else:
        return MultiValue(valtype, splitup)


class PersonName3(object):
    def __init__(self, val, encodings=default_encoding):
        if isinstance(val, PersonName3):
            val = val.original_string

        self.original_string = val

        self.encodings = self._verify_encodings(encodings)
        self.parse(val)

    def parse(self, val):
        if isinstance(val, bytes):
            matchstr = match_string_bytes
        else:
            matchstr = match_string_uni

        matchobj = re.match(matchstr, val)

        self.__dict__.update(matchobj.groupdict())

        groups = matchobj.groups()
        self.components = [groups[i] for i in (0, -2, -1)]

    def __eq__(self, other):
        return self.original_string == other

    def __ne__(self, other):
        return not self == other

    def __str__(self):
        return self.original_string.__str__()

    def __repr__(self):
        return self.original_string.__repr__()

    # For python 3, any override of __cmp__ or __eq__ immutable requires
    #   explicit redirect of hash function to the parent class
    #   See http://docs.python.org/dev/3.0/reference/datamodel.html#object.__hash__
    __hash__ = object.__hash__

    def decode(self, encodings=None):
        encodings = self._verify_encodings(encodings)

        from pydicom.charset import clean_escseq
        if not isinstance(self.components[0], bytes):
            comps = self.components
        else:
            comps = [clean_escseq(comp.decode(enc), encodings)
                     for comp, enc in zip(self.components, encodings)]

        while len(comps) and not comps[-1]:
            comps.pop()

        return PersonName3('='.join(comps), encodings)

    def encode(self, encodings=None):
        encodings = self._verify_encodings(encodings)

        if isinstance(self.components[0], bytes):
            comps = self.components
        else:
            comps = [C.encode(enc) for C, enc in zip(self.components, encodings)]

        # Remove empty elements from the end
        while len(comps) and not comps[-1]:
            comps.pop()

        return b'='.join(comps)

    def family_comma_given(self):
        return self.formatted('%(family_name)s, %(given_name)s')

    def formatted(self, format_str):
        if isinstance(self.original_string, bytes):
            return format_str % self.decode(default_encoding).__dict__
        else:
            return format_str % self.__dict__

    def _verify_encodings(self, encodings):
        if encodings is None:
            return self.encodings

        if not isinstance(encodings, list):
            encodings = [encodings] * 3

        if len(encodings) == 2:
            encodings.append(encodings[1])

        return encodings


class PersonNameBase(object):
    """Base class for Person Name classes"""

    def __init__(self, val):
        """Initialize the PN properties"""
        # Note normally use __new__ on subclassing an immutable, but here we just want
        #    to do some pre-processing for properties
        # PS 3.5-2008 section 6.2 (p.28)  and 6.2.1 describes PN. Briefly:
        #  single-byte-characters=ideographic characters=phonetic-characters
        # (each with?):
        #   family-name-complex^Given-name-complex^Middle-name^name-prefix^name-suffix
        self.parse()

    def formatted(self, format_str):
        """Return a formatted string according to the format pattern

        Use "...%(property)...%(property)..." where property is one of
           family_name, given_name, middle_name, name_prefix, name_suffix
        """
        return format_str % self.__dict__

    def parse(self):
        """Break down the components and name parts"""
        self.components = self.split("=")
        nComponents = len(self.components)
        self.single_byte = self.components[0]
        self.ideographic = ''
        self.phonetic = ''
        if nComponents > 1:
            self.ideographic = self.components[1]
        if nComponents > 2:
            self.phonetic = self.components[2]

        if self.single_byte:
            name_string = self.single_byte + "^^^^"  # in case missing trailing items are left out
            parts = name_string.split("^")[:5]
            self.family_name, self.given_name, self.middle_name = parts[:3]
            self.name_prefix, self.name_suffix = parts[3:]
        else:
            (self.family_name, self.given_name, self.middle_name,
                self.name_prefix, self.name_suffix) = ('', '', '', '', '')


class PersonName(PersonNameBase, bytes):
    """Human-friendly class to hold VR of Person Name (PN)

    Name is parsed into the following properties:
    single-byte, ideographic, and phonetic components (PS3.5-2008 6.2.1)
    family_name,
    given_name,
    middle_name,
    name_prefix,
    name_suffix

    """
    def __new__(cls, val):
        """Return instance of the new class"""
        # Check if trying to convert a string that has already been converted
        if isinstance(val, PersonName):
            return val
        return super(PersonName, cls).__new__(cls, val)

    def encode(self, *args):
        """Dummy method to mimic py2 str behavior in py3 bytes subclass"""
        # This greatly simplifies the write process so all objects have the
        # "encode" method
        return self

    def family_comma_given(self):
        """Return name as 'Family-name, Given-name'"""
        return self.formatted("%(family_name)s, %(given_name)s")
    # def __str__(self):
        # return str(self.byte_string)
        # XXX need to process the ideographic or phonetic components?
    # def __len__(self):
        # return len(self.byte_string)


class PersonNameUnicode(PersonNameBase, compat.text_type):
    """Unicode version of Person Name"""

    def __new__(cls, val, encodings):
        """Return unicode string after conversion of each part
        val -- the PN value to store
        encodings -- a list of python encodings, generally found
                 from pydicom.charset.python_encodings mapping
                 of values in DICOM data element (0008,0005).
        """
        from pydicom.charset import clean_escseq  # in here to avoid circular import

        # Make the possible three character encodings explicit:
        if not isinstance(encodings, list):
            encodings = [encodings] * 3
        if len(encodings) == 2:
            encodings.append(encodings[1])
        components = val.split(b"=")
        # Remove the first encoding if only one component is present
        if (len(components) == 1):
            del encodings[0]

        comps = [clean_escseq(C.decode(enc), encodings)
                 for C, enc in zip(components, encodings)]
        new_val = u"=".join(comps)

        return compat.text_type.__new__(cls, new_val)

    def __init__(self, val, encodings):
        self.encodings = self._verify_encodings(encodings)
        PersonNameBase.__init__(self, val)

    def _verify_encodings(self, encodings):
        """Checks the encoding to ensure proper format"""
        if encodings is None:
            return self.encodings

        if not isinstance(encodings, list):
            encodings = [encodings] * 3

        if len(encodings) == 2:
            encodings.append(encodings[1])

        return encodings

    def encode(self, encodings):
        """Encode the unicode using the specified encoding"""
        encodings = self._verify_encodings(encodings)

        components = self.split('=')

        comps = [C.encode(enc) for C, enc in zip(components, encodings)]

        # Remove empty elements from the end
        while len(comps) and not comps[-1]:
            comps.pop()

        return '='.join(comps)

    def family_comma_given(self):
        """Return name as 'Family-name, Given-name'"""
        return self.formatted("%(family_name)u, %(given_name)u")<|MERGE_RESOLUTION|>--- conflicted
+++ resolved
@@ -16,11 +16,8 @@
 from dateutil.tz import tzoffset
 import re
 
-<<<<<<< HEAD
 from pydicom.config import logger
 
-=======
->>>>>>> b440b5aa
 default_encoding = "iso8859"  # can't import from charset or get circular import
 
 # For reading/writing data elements, these ones have longer explicit VR format
