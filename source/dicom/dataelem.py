--- conflicted
+++ resolved
@@ -1,7 +1,4 @@
 # dataelem.py
-#PZ downloaded 6 Feb 2012
-#PZ updated 17 Feb 2012
-#PZ __unicode__ possibly wrong
 """Define the DataElement class - elements within a dataset.
 
 DataElements have a DICOM value representation VR, a value multiplicity VM,
@@ -55,20 +52,10 @@
 
 def isString(val):
     """Helper function: return True if val is a string."""
-<<<<<<< HEAD
     if in_python3:
         return isinstance(val, str) or isinstance(val, bytes)
     else:
         return isinstance(val, basestring)
-=======
-#PZ similar to def is_stringlike(name):    from value rep but does not raise
-    try:
-#        val + ""
-        val.startswith(" ")
-    except:
-        return False
-    return True
->>>>>>> 454768d0
 
 def isStringOrStringList(val):
     """Return true if val consists only of strings. val may be a list/tuple."""
@@ -138,10 +125,8 @@
         """Set method for 'value' property"""
         # Check if is a string with multiple values separated by '\'
         # If so, turn them into a list of separate strings
-#PZ     print('PZ 130 dataelem set isstring ', val, isString(val), self.VR)
-#PZ we shall not split patients name or shall we                
         if isString(val) and self.VR not in \
-            ['UT','ST','LT', 'FL','FD','AT','OB','OW','OF','SL','SQ','SS',
+           ['UT','ST','LT', 'FL','FD','AT','OB','OW','OF','SL','SQ','SS',
             'UL', 'OB/OW', 'OW/OB', 'OB or OW', 'OW or OB', 'UN'] and 'US' not in self.VR: # latter covers 'US or SS' etc
             if _backslash in val:
                 val = val.split(_backslash)
@@ -159,20 +144,12 @@
         """Convert Dicom string values if possible to e.g. numbers. Handle the case
         of multiple value data_elements"""
         if self.VR=='SQ': # a sequence - leave it alone
-<<<<<<< HEAD
             from dicom.sequence import Sequence
             if isinstance(val,Sequence):
                 return val
             else:
                 return Sequence(val)
 
-=======
-            from dicom.sequence import Sequence   
-            if isinstance(val,Sequence):   
-                return val
-            else:
-                return Sequence(val) 
->>>>>>> 454768d0
         # if the value is a list, convert each element
         try:
             val.append
@@ -233,25 +210,21 @@
         return repVal
 
     def __unicode__(self):
-#PZ possibly wrong
-#PZ what encoding? default?
         """Return unicode representation of this data_element"""
-#        if isinstance(self.value, unicode):
+        if isinstance(self.value, unicode):
             # start with the string rep then replace the value part with the unicode
-#            strVal = str(self)
-#            uniVal = unicode(strVal.replace(self.repval, "")) + self.value
-#            return uniVal
-#        else:
-#            return unicode(str(self))
-        return str(self)
+            strVal = str(self)
+            uniVal = unicode(strVal.replace(self.repval, "")) + self.value
+            return uniVal
+        else:
+            return unicode(str(self))
 
     def __getitem__(self, key):
         """Returns the item from my value's Sequence, if it is one."""
         try:
             return self.value[key]
         except TypeError:
-#PZ 3109        
-            raise TypeError( "DataElement value is unscriptable (not a Sequence)")
+            raise TypeError, "DataElement value is unscriptable (not a Sequence)"
 
     @property
     def name(self):
@@ -347,26 +320,9 @@
             elif raw.tag.element == 0:  # group length tag implied in versions < 3.0
                 VR = 'UL'
             else:
-#PZ 3109            
-                raise KeyError( "Unknown DICOM tag {0:s} - can't look up VR".format(str(raw.tag)))
+                raise KeyError("Unknown DICOM tag {0:s} - can't look up VR".format(str(raw.tag)))
     try:
         value = convert_value(VR, raw)
-<<<<<<< HEAD
     except NotImplementedError as e:
-        raise NotImplementedError, "%s in tag %r" % (str(e), raw.tag)
-    
-    return DataElement(raw.tag, VR, value, raw.value_tell, raw.length==0xFFFFFFFFL)
-=======
-#PZ 3110        
-    except NotImplementedError as e:
-#PZ 3109    
-        raise NotImplementedError( "{0:s} in tag {1!r}".format(str(e), raw.tag))
-#PZ 237    
-    return DataElement(raw.tag, VR, value, raw.value_tell, raw.length==0xFFFFFFFF)
-        
-class Attribute(DataElement):
-    """Deprecated -- use DataElement instead"""
-    def __init__(self, tag, VR, value, file_value_tell=None):
-        warnings.warn("The Attribute class is deprecated and will be removed in pydicom 1.0. Use DataElement", DeprecationWarning)
-        DataElement.__init__(self, tag, VR, value, file_value_tell)
->>>>>>> 454768d0
+        raise NotImplementedError("{0:s} in tag {1!r}".format(str(e), raw.tag))
+    return DataElement(raw.tag, VR, value, raw.value_tell, raw.length==0xFFFFFFFF)