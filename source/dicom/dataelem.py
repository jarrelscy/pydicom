<<<<<<< HEAD
# dataelem.py
"""Define the DataElement class - elements within a dataset.

DataElements have a DICOM value representation VR, a value multiplicity VM,
and a value.
"""
#
# Copyright (c) 2008 Darcy Mason
# This file is part of pydicom, released under a modified MIT license.
#    See the file license.txt included with this distribution, also
#    available at http://pydicom.googlecode.com
#

import logging
logger = logging.getLogger('pydicom')

from dicom.datadict import dictionaryHasTag, dictionaryDescription
from dicom.datadict import private_dictionaryDescription
from dicom.tag import Tag
from dicom.UID import UID
from dicom.valuerep import PersonName

# os.stat is only available on Unix and Windows
# Not sure if on other platforms the import fails, or the call to it??
stat_available = True
try:
    from os import stat
except:
    stat_available = False
import os.path

from dicom.filebase import DicomFile
import warnings

# Helper functions:
def isMultiValue(value):
    """Helper function: return True if 'value' is 'list-like'."""
    if isString(value):
        return False
    try:
        value[0]
    except:
        return False
    return True
    
def isString(val):
    """Helper function: return True if val is a string."""
    try:
        val + ""
    except:
        return False
    return True

def isStringOrStringList(val):
    """Return true if val consists only of strings. val may be a list/tuple."""
    if isMultiValue(val):
        for item in val:
            if not isString(item):
                return False
        return True
    else:  # single value - test for a string
        return isString(val)            

_backslash = "\\"  # double '\' because it is used as escape chr in Python

class DataElement(object):
    """Contain and manipulate a Dicom data element, having a tag, VR, VM and value.
    
    Most user code will not create data elements using this class directly,
    but rather through 'named tags' in Dataset objects.
    See the Dataset class for a description of how Datasets, Sequences,
    and DataElements work.
    
    Class Data
    ----------
    For string display (via __str__), the following are used:
    
    descripWidth -- maximum width of description field (default 35).
    maxBytesToDisplay -- longer data will display "array of # bytes" (default 16).
    showVR -- True (default) to include the dicom VR just before the value.
    """
    descripWidth = 35  
    maxBytesToDisplay = 16  
    showVR = 1
    def __init__(self, tag, VR, value, file_value_tell=None):
        """Create a data element instance.
        
        Most user code should instead use 'Named tags' (see Dataset class)
        to create data_elements, for which only the value is supplied,
        and the VR and tag are determined from the dicom dictionary.
        
        tag -- dicom (group, element) tag in any form accepted by Tag class.
        VR -- dicom value representation (see DICOM standard part 6)
        value -- the value of the data element. One of the following:
            - a single string value
            - a number
            - a list or tuple with all strings or all numbers
            - a multi-value string with backslash separator
        file_value_tell -- used internally by Dataset, to store the write
            position for ReplaceDataElementValue method
            
        """
        self.tag = Tag(tag)
        self.VR = VR  # Note!: you must set VR before setting value
        self.value = value
        self.file_tell = file_value_tell
    def _getvalue(self):
        """Get method for 'value' property"""
        return self._value
    def _setvalue(self, val):
        """Set method for 'value' property"""
        # Check if is a string with multiple values separated by '\'
        # If so, turn them into a list of separate strings
        if isString(val) and self.VR not in \
           ['UT','ST','LT', 'FL','FD','AT','OB','OW','OF','SL','SQ','SS',
            'UL', 'OW/OB', 'UN'] and 'US' not in self.VR: # latter covers 'US or SS' etc
            if _backslash in val: 
                val = val.split(_backslash)  
        self._value = self._convert_value(val)
        if self.VR in ['IS', 'DS']:  # a number as a text string
            # If IS/DS need to store number but keep string also
            # If already a string, str(..) will have not change it
            if self.VM > 1:
                self.string_value = [str(x) for x in val]
            else:
                self.string_value = str(val)
    value = property(_getvalue, _setvalue, doc=
            """The value (possibly multiple values) of this data_element.""")

    def _getVM(self):
        """Get method for VM property"""
        if isMultiValue(self.value):
            return len(self.value)
        else:
            return 1
    VM = property(_getVM, doc =
            """The number of values in the data_element's 'value'""")
    
    def _convert_value(self, val):
        """Convert Dicom string values if possible to e.g. numbers. Handle the case
        of multiple value data_elements"""
        if self.VR=='SQ': # a sequence - leave it alone
            return val
        # if the value is a list, convert each element
        try:
            val.append
        except AttributeError: # not a list
            return self._convert(val)
        else:
            returnvalue = []
            for subval in val:
                returnvalue.append(self._convert(subval))
            return returnvalue

    def _convert(self, val):
        """Take the value and convert to number, etc if possible"""
        try:
            if self.VR in ['IS'] and val:
                return int(str(val))  # str(val) so does not truncate a float without error
            elif self.VR in ['DS'] and val:
                return float(val)
            elif self.VR == "UI":
	    	    return UID(val)
            # Later may need this for PersonName as for UI, 
            #    but needs more thought
            # elif self.VR == "PN":
            #    return PersonName(val)
            else: # is either a string or a type 2 optionally blank string
                return val # this means a "numeric" value could be empty string ""
        except TypeError:
            print "Could not convert value '%s' to VR '%s' in tag %s" \
                                % (repr(val), self.VR, self.tag)
        except ValueError:
            print "Could not convert value '%s' to VR '%s' in tag %s" \
                                % (repr(val), self.VR, self.tag)
            
    def __str__(self):
        """Return str representation of this data_element"""
        repVal = self.repval
        if self.showVR:
            s = "%s %-*s %s: %s" % (str(self.tag), self.descripWidth,
                            self.description()[:self.descripWidth], self.VR, repVal)
        else:
            s = "%s %-*s %s" % (str(self.tag), self.descripWidth,
                            self.description()[:self.descripWidth], repVal)
        return s
        
    def _get_repval(self):
        """Return a str representation of the current value for use in __str__"""
        if (self.VR in ['OB', 'OW', 'OW/OB', 'US or SS or OW', 'US or SS'] 
                  and len(self.value) > self.maxBytesToDisplay):
            repVal = "Array of %d bytes" % len(self.value)
        elif hasattr(self, 'string_value'): # for VR of IS or DS 
            repVal = repr(self.string_value)
        elif isinstance(self.value, UID):
            repVal = self.value.name
        else:
            repVal = repr(self.value)  # will tolerate unicode too
        return repVal
    repval = property(_get_repval)
    
    def __unicode__(self):
        """Return unicode representation of this data_element"""
        if isinstance(self.value, unicode):
            # start with the string rep then replace the value part with the unicode
            strVal = str(self)
            uniVal = unicode(strVal.replace(self.repval, "")) + self.value
            return uniVal
        else:
            return unicode(str(self))
        
    def __getitem__(self, key):
        """Returns the item from my value's Sequence, if it is one."""
        try:
            return self.value[key]
        except TypeError:
            raise TypeError, "DataElement value is unscriptable (not a Sequence)"
    
    def _get_name(self):
        return self.description()
    name = property(_get_name)
    
    def description(self):
        """Return the DICOM dictionary description for this dicom tag."""
        if dictionaryHasTag(self.tag):
            name = dictionaryDescription(self.tag)
        elif self.tag.is_private:
            name = "Private tag data" # default
            if hasattr(self, 'private_creator'):
                try:
                    # If have name from private dictionary, use it, but
                    #   but put in square brackets so is differentiated,
                    #   and clear that cannot access it by name
                    name = "[" + private_dictionaryDescription(self.tag, self.private_creator) + "]"
                except KeyError:
                    pass                
            elif self.tag.elem >> 8 == 0:
                name = "Private Creator"
        elif self.tag.element == 0:  # implied Group Length dicom versions < 3
            name = "Group Length"
        else:
            name = ""
        return name

    def __repr__(self):
        """Handle repr(data_element)"""
        if self.VR == "SQ":
            return repr(self.value)
        else:
            return str(self)

class DeferredDataElement(DataElement):
    """Subclass of DataElement where value is not read into memory until needed"""
    def __init__(self, tag, VR, fp, file_mtime, data_element_tell, length):
        """Store basic info for the data element but value will be read later
        
        fp -- DicomFile object representing the dicom file being read
        file_mtime -- last modification time on file, used to make sure
           it has not changed since original read
        data_element_tell -- file position at start of data element,
           (not the start of the value part, but start of whole element)
        """
        self.tag = Tag(tag)
        self.VR = VR
        self._value = None # flag as unread
        
        # Check current file object and save info needed for read later
        # if not isinstance(fp, DicomFile):
            # raise NotImplementedError, "Deferred read is only available for DicomFile objects"
        self.fp_isImplicitVR = fp.isImplicitVR
        self.fp_isLittleEndian = fp.isLittleEndian
        self.filepath = fp.name
        self.file_mtime = file_mtime
        self.data_element_tell = data_element_tell
        self.length = length
    def _get_repval(self):
        if self._value is None:
            return "Deferred read: length %d" % self.length
        else:
            return DataElement._get_repval(self)
    repval = property(_get_repval)
    
    def _getvalue(self):
        """Get method for 'value' property"""
        # Must now read the value if haven't already
        if self._value is None:
            self.read_value()
        return DataElement._getvalue(self)
    def _setvalue(self, val):
        DataElement._setvalue(self, val)
    value = property(_getvalue, _setvalue)
    
    def read_value(self):
        """Read the previously deferred value from the file into memory"""
        # If already read in, don't do again
        if self._value is not None:
            return
        logger.debug("Reading deferred element %s" % str(self.tag))
        # Check that the file is the same as when originally read
        if not os.path.exists(self.filepath):
            raise IOError, "Deferred read -- original file '%s' is missing" % self.filepath
        if stat_available:
            statinfo = stat(self.filepath)
            if statinfo.st_mtime != self.file_mtime:
                warnings.warn("Deferred read warning -- file modification time has changed.")
        
        # Open the file, position to the right place
        fp = DicomFile(self.filepath, 'rb')
        fp.defer_size = None
        fp.isLittleEndian = self.fp_isLittleEndian
        fp.isImplicitVR = self.fp_isImplicitVR
        fp.seek(self.data_element_tell)
        
        # Read the data element and check matches what was stored before
        from dicom.filereader import read_data_element
        data_elem = read_data_element(fp)
        fp.close()
        if data_elem.VR != self.VR:
            raise ValueError, "Deferred read VR '%s' does not match original '%s'" % (data_elem.VR, self.VR)
        if data_elem.tag != self.tag:
            raise ValueError, "Deferred read tag %s does not match original %s" % (str(data_elem.tag), str(self.tag))
        
        # Everything is ok, now this object should act like usual DataElement
        self._value = data_elem._value
        
        
class Attribute(DataElement):
    """Deprecated -- use DataElement instead"""
    def __init__(self, tag, VR, value, file_value_tell=None):
        warnings.warn("The Attribute class is deprecated and will be removed in pydicom 1.0. Use DataElement", DeprecationWarning)
        DataElement.__init__(self, tag, VR, value, file_value_tell)
=======
# dataelem.py
"""Define the DataElement class - elements within a dataset.

DataElements have a DICOM value representation VR, a value multiplicity VM,
and a value.
"""
#
# Copyright (c) 2008 Darcy Mason
# This file is part of pydicom, relased under an MIT license.
#    See the file license.txt included with this distribution, also
#    available at http://pydicom.googlecode.com
#

import logging
logger = logging.getLogger('pydicom')

from dicom.datadict import dictionaryHasTag, dictionaryDescription
from dicom.datadict import private_dictionaryDescription, dictionaryVR
from dicom.tag import Tag
from dicom.UID import UID
from dicom.valuerep import PersonName
try:
    from collections import namedtuple
except ImportError: # for python <2.6
    from dicom.util.namedtup import namedtuple

# os.stat is only available on Unix and Windows
# Not sure if on other platforms the import fails, or the call to it??
stat_available = True
try:
    from os import stat
except:
    stat_available = False
import os.path

from dicom.filebase import DicomFile
import warnings

# Helper functions:
def isMultiValue(value):
    """Helper function: return True if 'value' is 'list-like'."""
    if isString(value):
        return False
    try:
        value[0]
    except:
        return False
    return True

def isString(val):
    """Helper function: return True if val is a string."""
    try:
        val + ""
    except:
        return False
    return True

def isStringOrStringList(val):
    """Return true if val consists only of strings. val may be a list/tuple."""
    if isMultiValue(val):
        for item in val:
            if not isString(item):
                return False
        return True
    else:  # single value - test for a string
        return isString(val)

_backslash = "\\"  # double '\' because it is used as escape chr in Python

class DataElement(object):
    """Contain and manipulate a Dicom data element, having a tag, VR, VM and value.

    Most user code will not create data elements using this class directly,
    but rather through 'named tags' in Dataset objects.
    See the Dataset class for a description of how Datasets, Sequences,
    and DataElements work.

    Class Data
    ----------
    For string display (via __str__), the following are used:

    descripWidth -- maximum width of description field (default 35).
    maxBytesToDisplay -- longer data will display "array of # bytes" (default 16).
    showVR -- True (default) to include the dicom VR just before the value.
    """
    descripWidth = 35
    maxBytesToDisplay = 16
    showVR = 1
    def __init__(self, tag, VR, value, file_value_tell=None,
                        is_undefined_length=False):
        """Create a data element instance.

        Most user code should instead use 'Named tags' (see Dataset class)
        to create data_elements, for which only the value is supplied,
        and the VR and tag are determined from the dicom dictionary.

        tag -- dicom (group, element) tag in any form accepted by Tag().
        VR -- dicom value representation (see DICOM standard part 6)
        value -- the value of the data element. One of the following:
            - a single string value
            - a number
            - a list or tuple with all strings or all numbers
            - a multi-value string with backslash separator
        file_value_tell -- used internally by Dataset, to store the write
            position for ReplaceDataElementValue method
        is_undefined_length -- used internally to store whether the length
            field in this data element was 0xFFFFFFFFL, i.e. "undefined length"

        """
        self.tag = Tag(tag)
        self.VR = VR  # Note!: you must set VR before setting value
        self.value = value
        self.file_tell = file_value_tell
        self.is_undefined_length = is_undefined_length

    def _getvalue(self):
        """Get method for 'value' property"""
        return self._value
    def _setvalue(self, val):
        """Set method for 'value' property"""
        # Check if is a string with multiple values separated by '\'
        # If so, turn them into a list of separate strings
        if isString(val) and self.VR not in \
           ['UT','ST','LT', 'FL','FD','AT','OB','OW','OF','SL','SQ','SS',
            'UL', 'OW/OB', 'UN'] and 'US' not in self.VR: # latter covers 'US or SS' etc
            if _backslash in val:
                val = val.split(_backslash)
        self._value = self._convert_value(val)
        if self.VR in ['IS', 'DS']:  # a number as a text string
            # If IS/DS need to store number but keep string also
            # If already a string, str(..) will have not change it
            if self.VM > 1:
                self.string_value = [str(x) for x in val]
            else:
                self.string_value = str(val)
    value = property(_getvalue, _setvalue, doc=
            """The value (possibly multiple values) of this data_element.""")

    def _getVM(self):
        """Get method for VM property"""
        if isMultiValue(self.value):
            return len(self.value)
        else:
            return 1
    VM = property(_getVM, doc =
            """The number of values in the data_element's 'value'""")

    def _convert_value(self, val):
        """Convert Dicom string values if possible to e.g. numbers. Handle the case
        of multiple value data_elements"""
        if self.VR=='SQ': # a sequence - leave it alone
            return val
        # if the value is a list, convert each element
        try:
            val.append
        except AttributeError: # not a list
            return self._convert(val)
        else:
            returnvalue = []
            for subval in val:
                returnvalue.append(self._convert(subval))
            return returnvalue

    def _convert(self, val):
        """Take the value and convert to number, etc if possible"""
        try:
            if self.VR in ['IS'] and val:
                return int(str(val))  # str(val) so does not truncate a float without error
            elif self.VR in ['DS'] and val:
                return float(val)
            elif self.VR == "UI":
	    	    return UID(val)
            # Later may need this for PersonName as for UI,
            #    but needs more thought
            # elif self.VR == "PN":
            #    return PersonName(val)
            else: # is either a string or a type 2 optionally blank string
                return val # this means a "numeric" value could be empty string ""
        except TypeError:
            print "Could not convert value '%s' to VR '%s' in tag %s" \
                                % (repr(val), self.VR, self.tag)
        except ValueError:
            print "Could not convert value '%s' to VR '%s' in tag %s" \
                                % (repr(val), self.VR, self.tag)

    def __str__(self):
        """Return str representation of this data_element"""
        repVal = self.repval
        if self.showVR:
            s = "%s %-*s %s: %s" % (str(self.tag), self.descripWidth,
                            self.description()[:self.descripWidth], self.VR, repVal)
        else:
            s = "%s %-*s %s" % (str(self.tag), self.descripWidth,
                            self.description()[:self.descripWidth], repVal)
        return s

    def _get_repval(self):
        """Return a str representation of the current value for use in __str__"""
        if (self.VR in ['OB', 'OW', 'OW/OB', 'US or SS or OW', 'US or SS']
                  and len(self.value) > self.maxBytesToDisplay):
            repVal = "Array of %d bytes" % len(self.value)
        elif hasattr(self, 'string_value'): # for VR of IS or DS
            repVal = repr(self.string_value)
        elif isinstance(self.value, UID):
            repVal = self.value.name
        else:
            repVal = repr(self.value)  # will tolerate unicode too
        return repVal
    repval = property(_get_repval)

    def __unicode__(self):
        """Return unicode representation of this data_element"""
        if isinstance(self.value, unicode):
            # start with the string rep then replace the value part with the unicode
            strVal = str(self)
            uniVal = unicode(strVal.replace(self.repval, "")) + self.value
            return uniVal
        else:
            return unicode(str(self))

    def __getitem__(self, key):
        """Returns the item from my value's Sequence, if it is one."""
        try:
            return self.value[key]
        except TypeError:
            raise TypeError, "DataElement value is unscriptable (not a Sequence)"

    def _get_name(self):
        return self.description()
    name = property(_get_name)

    def description(self):
        """Return the DICOM dictionary description for this dicom tag."""
        if dictionaryHasTag(self.tag):
            name = dictionaryDescription(self.tag)
        elif self.tag.is_private:
            name = "Private tag data" # default
            if hasattr(self, 'private_creator'):
                try:
                    # If have name from private dictionary, use it, but
                    #   but put in square brackets so is differentiated,
                    #   and clear that cannot access it by name
                    name = "[" + private_dictionaryDescription(self.tag, self.private_creator) + "]"
                except KeyError:
                    pass
            elif self.tag.elem >> 8 == 0:
                name = "Private Creator"
        elif self.tag.element == 0:  # implied Group Length dicom versions < 3
            name = "Group Length"
        else:
            name = ""
        return name

    def __repr__(self):
        """Handle repr(data_element)"""
        if self.VR == "SQ":
            return repr(self.value)
        else:
            return str(self)

class DeferredDataElement(DataElement):
    """Subclass of DataElement where value is not read into memory until needed"""
    def __init__(self, tag, VR, fp, file_mtime, data_element_tell, length):
        """Store basic info for the data element but value will be read later

        fp -- DicomFile object representing the dicom file being read
        file_mtime -- last modification time on file, used to make sure
           it has not changed since original read
        data_element_tell -- file position at start of data element,
           (not the start of the value part, but start of whole element)
        """
        self.tag = Tag(tag)
        self.VR = VR
        self._value = None # flag as unread

        # Check current file object and save info needed for read later
        # if not isinstance(fp, DicomFile):
            # raise NotImplementedError, "Deferred read is only available for DicomFile objects"
        self.fp_isImplicitVR = fp.isImplicitVR
        self.fp_isLittleEndian = fp.isLittleEndian
        self.filepath = fp.name
        self.file_mtime = file_mtime
        self.data_element_tell = data_element_tell
        self.length = length
    def _get_repval(self):
        if self._value is None:
            return "Deferred read: length %d" % self.length
        else:
            return DataElement._get_repval(self)
    repval = property(_get_repval)

    def _getvalue(self):
        """Get method for 'value' property"""
        # Must now read the value if haven't already
        if self._value is None:
            self.read_value()
        return DataElement._getvalue(self)
    def _setvalue(self, val):
        DataElement._setvalue(self, val)
    value = property(_getvalue, _setvalue)


RawDataElement = namedtuple('RawDataElement',
                  'tag VR length value value_tell is_implicit_VR is_little_endian')

def DataElement_from_raw(raw_data_element):
    """Return a DataElement from a RawDataElement"""
    from dicom.values import convert_value # XXX buried here to avoid circular import filereader->Dataset->convert_value->filereader (for SQ parsing)
    raw = raw_data_element
    VR = raw.VR
    if VR is None: # Can be if was implicit VR
        try:
            VR = dictionaryVR(raw.tag)
        except KeyError:
            if tag.is_private:
                VR = 'OB'  # just read the bytes, no way to know what they mean
            elif tag.element == 0:  # group length tag implied in versions < 3.0
                VR = 'UL'
            else:
                raise KeyError, "Unknown DICOM tag %s - can't look up VR" % str(tag)    
    try:
        value = convert_value(VR, raw)
    except NotImplementedError, e:
        raise NotImplementedError, "%s in tag %r" % (str(e), raw.tag)
    
    return DataElement(raw.tag, VR, value, raw.value_tell, raw.length==0xFFFFFFFFL)
        
class Attribute(DataElement):
    """Deprecated -- use DataElement instead"""
    def __init__(self, tag, VR, value, file_value_tell=None):
        warnings.warn("The Attribute class is deprecated and will be removed in pydicom 1.0. Use DataElement", DeprecationWarning)
        DataElement.__init__(self, tag, VR, value, file_value_tell)
>>>>>>> 2f0958fe
<|MERGE_RESOLUTION|>--- conflicted
+++ resolved
@@ -1,666 +1,332 @@
-<<<<<<< HEAD
-# dataelem.py
-"""Define the DataElement class - elements within a dataset.
-
-DataElements have a DICOM value representation VR, a value multiplicity VM,
-and a value.
-"""
-#
-# Copyright (c) 2008 Darcy Mason
-# This file is part of pydicom, released under a modified MIT license.
-#    See the file license.txt included with this distribution, also
-#    available at http://pydicom.googlecode.com
-#
-
-import logging
-logger = logging.getLogger('pydicom')
-
-from dicom.datadict import dictionaryHasTag, dictionaryDescription
-from dicom.datadict import private_dictionaryDescription
-from dicom.tag import Tag
-from dicom.UID import UID
-from dicom.valuerep import PersonName
-
-# os.stat is only available on Unix and Windows
-# Not sure if on other platforms the import fails, or the call to it??
-stat_available = True
-try:
-    from os import stat
-except:
-    stat_available = False
-import os.path
-
-from dicom.filebase import DicomFile
-import warnings
-
-# Helper functions:
-def isMultiValue(value):
-    """Helper function: return True if 'value' is 'list-like'."""
-    if isString(value):
-        return False
-    try:
-        value[0]
-    except:
-        return False
-    return True
-    
-def isString(val):
-    """Helper function: return True if val is a string."""
-    try:
-        val + ""
-    except:
-        return False
-    return True
-
-def isStringOrStringList(val):
-    """Return true if val consists only of strings. val may be a list/tuple."""
-    if isMultiValue(val):
-        for item in val:
-            if not isString(item):
-                return False
-        return True
-    else:  # single value - test for a string
-        return isString(val)            
-
-_backslash = "\\"  # double '\' because it is used as escape chr in Python
-
-class DataElement(object):
-    """Contain and manipulate a Dicom data element, having a tag, VR, VM and value.
-    
-    Most user code will not create data elements using this class directly,
-    but rather through 'named tags' in Dataset objects.
-    See the Dataset class for a description of how Datasets, Sequences,
-    and DataElements work.
-    
-    Class Data
-    ----------
-    For string display (via __str__), the following are used:
-    
-    descripWidth -- maximum width of description field (default 35).
-    maxBytesToDisplay -- longer data will display "array of # bytes" (default 16).
-    showVR -- True (default) to include the dicom VR just before the value.
-    """
-    descripWidth = 35  
-    maxBytesToDisplay = 16  
-    showVR = 1
-    def __init__(self, tag, VR, value, file_value_tell=None):
-        """Create a data element instance.
-        
-        Most user code should instead use 'Named tags' (see Dataset class)
-        to create data_elements, for which only the value is supplied,
-        and the VR and tag are determined from the dicom dictionary.
-        
-        tag -- dicom (group, element) tag in any form accepted by Tag class.
-        VR -- dicom value representation (see DICOM standard part 6)
-        value -- the value of the data element. One of the following:
-            - a single string value
-            - a number
-            - a list or tuple with all strings or all numbers
-            - a multi-value string with backslash separator
-        file_value_tell -- used internally by Dataset, to store the write
-            position for ReplaceDataElementValue method
-            
-        """
-        self.tag = Tag(tag)
-        self.VR = VR  # Note!: you must set VR before setting value
-        self.value = value
-        self.file_tell = file_value_tell
-    def _getvalue(self):
-        """Get method for 'value' property"""
-        return self._value
-    def _setvalue(self, val):
-        """Set method for 'value' property"""
-        # Check if is a string with multiple values separated by '\'
-        # If so, turn them into a list of separate strings
-        if isString(val) and self.VR not in \
-           ['UT','ST','LT', 'FL','FD','AT','OB','OW','OF','SL','SQ','SS',
-            'UL', 'OW/OB', 'UN'] and 'US' not in self.VR: # latter covers 'US or SS' etc
-            if _backslash in val: 
-                val = val.split(_backslash)  
-        self._value = self._convert_value(val)
-        if self.VR in ['IS', 'DS']:  # a number as a text string
-            # If IS/DS need to store number but keep string also
-            # If already a string, str(..) will have not change it
-            if self.VM > 1:
-                self.string_value = [str(x) for x in val]
-            else:
-                self.string_value = str(val)
-    value = property(_getvalue, _setvalue, doc=
-            """The value (possibly multiple values) of this data_element.""")
-
-    def _getVM(self):
-        """Get method for VM property"""
-        if isMultiValue(self.value):
-            return len(self.value)
-        else:
-            return 1
-    VM = property(_getVM, doc =
-            """The number of values in the data_element's 'value'""")
-    
-    def _convert_value(self, val):
-        """Convert Dicom string values if possible to e.g. numbers. Handle the case
-        of multiple value data_elements"""
-        if self.VR=='SQ': # a sequence - leave it alone
-            return val
-        # if the value is a list, convert each element
-        try:
-            val.append
-        except AttributeError: # not a list
-            return self._convert(val)
-        else:
-            returnvalue = []
-            for subval in val:
-                returnvalue.append(self._convert(subval))
-            return returnvalue
-
-    def _convert(self, val):
-        """Take the value and convert to number, etc if possible"""
-        try:
-            if self.VR in ['IS'] and val:
-                return int(str(val))  # str(val) so does not truncate a float without error
-            elif self.VR in ['DS'] and val:
-                return float(val)
-            elif self.VR == "UI":
-	    	    return UID(val)
-            # Later may need this for PersonName as for UI, 
-            #    but needs more thought
-            # elif self.VR == "PN":
-            #    return PersonName(val)
-            else: # is either a string or a type 2 optionally blank string
-                return val # this means a "numeric" value could be empty string ""
-        except TypeError:
-            print "Could not convert value '%s' to VR '%s' in tag %s" \
-                                % (repr(val), self.VR, self.tag)
-        except ValueError:
-            print "Could not convert value '%s' to VR '%s' in tag %s" \
-                                % (repr(val), self.VR, self.tag)
-            
-    def __str__(self):
-        """Return str representation of this data_element"""
-        repVal = self.repval
-        if self.showVR:
-            s = "%s %-*s %s: %s" % (str(self.tag), self.descripWidth,
-                            self.description()[:self.descripWidth], self.VR, repVal)
-        else:
-            s = "%s %-*s %s" % (str(self.tag), self.descripWidth,
-                            self.description()[:self.descripWidth], repVal)
-        return s
-        
-    def _get_repval(self):
-        """Return a str representation of the current value for use in __str__"""
-        if (self.VR in ['OB', 'OW', 'OW/OB', 'US or SS or OW', 'US or SS'] 
-                  and len(self.value) > self.maxBytesToDisplay):
-            repVal = "Array of %d bytes" % len(self.value)
-        elif hasattr(self, 'string_value'): # for VR of IS or DS 
-            repVal = repr(self.string_value)
-        elif isinstance(self.value, UID):
-            repVal = self.value.name
-        else:
-            repVal = repr(self.value)  # will tolerate unicode too
-        return repVal
-    repval = property(_get_repval)
-    
-    def __unicode__(self):
-        """Return unicode representation of this data_element"""
-        if isinstance(self.value, unicode):
-            # start with the string rep then replace the value part with the unicode
-            strVal = str(self)
-            uniVal = unicode(strVal.replace(self.repval, "")) + self.value
-            return uniVal
-        else:
-            return unicode(str(self))
-        
-    def __getitem__(self, key):
-        """Returns the item from my value's Sequence, if it is one."""
-        try:
-            return self.value[key]
-        except TypeError:
-            raise TypeError, "DataElement value is unscriptable (not a Sequence)"
-    
-    def _get_name(self):
-        return self.description()
-    name = property(_get_name)
-    
-    def description(self):
-        """Return the DICOM dictionary description for this dicom tag."""
-        if dictionaryHasTag(self.tag):
-            name = dictionaryDescription(self.tag)
-        elif self.tag.is_private:
-            name = "Private tag data" # default
-            if hasattr(self, 'private_creator'):
-                try:
-                    # If have name from private dictionary, use it, but
-                    #   but put in square brackets so is differentiated,
-                    #   and clear that cannot access it by name
-                    name = "[" + private_dictionaryDescription(self.tag, self.private_creator) + "]"
-                except KeyError:
-                    pass                
-            elif self.tag.elem >> 8 == 0:
-                name = "Private Creator"
-        elif self.tag.element == 0:  # implied Group Length dicom versions < 3
-            name = "Group Length"
-        else:
-            name = ""
-        return name
-
-    def __repr__(self):
-        """Handle repr(data_element)"""
-        if self.VR == "SQ":
-            return repr(self.value)
-        else:
-            return str(self)
-
-class DeferredDataElement(DataElement):
-    """Subclass of DataElement where value is not read into memory until needed"""
-    def __init__(self, tag, VR, fp, file_mtime, data_element_tell, length):
-        """Store basic info for the data element but value will be read later
-        
-        fp -- DicomFile object representing the dicom file being read
-        file_mtime -- last modification time on file, used to make sure
-           it has not changed since original read
-        data_element_tell -- file position at start of data element,
-           (not the start of the value part, but start of whole element)
-        """
-        self.tag = Tag(tag)
-        self.VR = VR
-        self._value = None # flag as unread
-        
-        # Check current file object and save info needed for read later
-        # if not isinstance(fp, DicomFile):
-            # raise NotImplementedError, "Deferred read is only available for DicomFile objects"
-        self.fp_isImplicitVR = fp.isImplicitVR
-        self.fp_isLittleEndian = fp.isLittleEndian
-        self.filepath = fp.name
-        self.file_mtime = file_mtime
-        self.data_element_tell = data_element_tell
-        self.length = length
-    def _get_repval(self):
-        if self._value is None:
-            return "Deferred read: length %d" % self.length
-        else:
-            return DataElement._get_repval(self)
-    repval = property(_get_repval)
-    
-    def _getvalue(self):
-        """Get method for 'value' property"""
-        # Must now read the value if haven't already
-        if self._value is None:
-            self.read_value()
-        return DataElement._getvalue(self)
-    def _setvalue(self, val):
-        DataElement._setvalue(self, val)
-    value = property(_getvalue, _setvalue)
-    
-    def read_value(self):
-        """Read the previously deferred value from the file into memory"""
-        # If already read in, don't do again
-        if self._value is not None:
-            return
-        logger.debug("Reading deferred element %s" % str(self.tag))
-        # Check that the file is the same as when originally read
-        if not os.path.exists(self.filepath):
-            raise IOError, "Deferred read -- original file '%s' is missing" % self.filepath
-        if stat_available:
-            statinfo = stat(self.filepath)
-            if statinfo.st_mtime != self.file_mtime:
-                warnings.warn("Deferred read warning -- file modification time has changed.")
-        
-        # Open the file, position to the right place
-        fp = DicomFile(self.filepath, 'rb')
-        fp.defer_size = None
-        fp.isLittleEndian = self.fp_isLittleEndian
-        fp.isImplicitVR = self.fp_isImplicitVR
-        fp.seek(self.data_element_tell)
-        
-        # Read the data element and check matches what was stored before
-        from dicom.filereader import read_data_element
-        data_elem = read_data_element(fp)
-        fp.close()
-        if data_elem.VR != self.VR:
-            raise ValueError, "Deferred read VR '%s' does not match original '%s'" % (data_elem.VR, self.VR)
-        if data_elem.tag != self.tag:
-            raise ValueError, "Deferred read tag %s does not match original %s" % (str(data_elem.tag), str(self.tag))
-        
-        # Everything is ok, now this object should act like usual DataElement
-        self._value = data_elem._value
-        
-        
-class Attribute(DataElement):
-    """Deprecated -- use DataElement instead"""
-    def __init__(self, tag, VR, value, file_value_tell=None):
-        warnings.warn("The Attribute class is deprecated and will be removed in pydicom 1.0. Use DataElement", DeprecationWarning)
-        DataElement.__init__(self, tag, VR, value, file_value_tell)
-=======
-# dataelem.py
-"""Define the DataElement class - elements within a dataset.
-
-DataElements have a DICOM value representation VR, a value multiplicity VM,
-and a value.
-"""
-#
-# Copyright (c) 2008 Darcy Mason
-# This file is part of pydicom, relased under an MIT license.
-#    See the file license.txt included with this distribution, also
-#    available at http://pydicom.googlecode.com
-#
-
-import logging
-logger = logging.getLogger('pydicom')
-
-from dicom.datadict import dictionaryHasTag, dictionaryDescription
-from dicom.datadict import private_dictionaryDescription, dictionaryVR
-from dicom.tag import Tag
-from dicom.UID import UID
-from dicom.valuerep import PersonName
-try:
-    from collections import namedtuple
-except ImportError: # for python <2.6
-    from dicom.util.namedtup import namedtuple
-
-# os.stat is only available on Unix and Windows
-# Not sure if on other platforms the import fails, or the call to it??
-stat_available = True
-try:
-    from os import stat
-except:
-    stat_available = False
-import os.path
-
-from dicom.filebase import DicomFile
-import warnings
-
-# Helper functions:
-def isMultiValue(value):
-    """Helper function: return True if 'value' is 'list-like'."""
-    if isString(value):
-        return False
-    try:
-        value[0]
-    except:
-        return False
-    return True
-
-def isString(val):
-    """Helper function: return True if val is a string."""
-    try:
-        val + ""
-    except:
-        return False
-    return True
-
-def isStringOrStringList(val):
-    """Return true if val consists only of strings. val may be a list/tuple."""
-    if isMultiValue(val):
-        for item in val:
-            if not isString(item):
-                return False
-        return True
-    else:  # single value - test for a string
-        return isString(val)
-
-_backslash = "\\"  # double '\' because it is used as escape chr in Python
-
-class DataElement(object):
-    """Contain and manipulate a Dicom data element, having a tag, VR, VM and value.
-
-    Most user code will not create data elements using this class directly,
-    but rather through 'named tags' in Dataset objects.
-    See the Dataset class for a description of how Datasets, Sequences,
-    and DataElements work.
-
-    Class Data
-    ----------
-    For string display (via __str__), the following are used:
-
-    descripWidth -- maximum width of description field (default 35).
-    maxBytesToDisplay -- longer data will display "array of # bytes" (default 16).
-    showVR -- True (default) to include the dicom VR just before the value.
-    """
-    descripWidth = 35
-    maxBytesToDisplay = 16
-    showVR = 1
-    def __init__(self, tag, VR, value, file_value_tell=None,
-                        is_undefined_length=False):
-        """Create a data element instance.
-
-        Most user code should instead use 'Named tags' (see Dataset class)
-        to create data_elements, for which only the value is supplied,
-        and the VR and tag are determined from the dicom dictionary.
-
-        tag -- dicom (group, element) tag in any form accepted by Tag().
-        VR -- dicom value representation (see DICOM standard part 6)
-        value -- the value of the data element. One of the following:
-            - a single string value
-            - a number
-            - a list or tuple with all strings or all numbers
-            - a multi-value string with backslash separator
-        file_value_tell -- used internally by Dataset, to store the write
-            position for ReplaceDataElementValue method
-        is_undefined_length -- used internally to store whether the length
-            field in this data element was 0xFFFFFFFFL, i.e. "undefined length"
-
-        """
-        self.tag = Tag(tag)
-        self.VR = VR  # Note!: you must set VR before setting value
-        self.value = value
-        self.file_tell = file_value_tell
-        self.is_undefined_length = is_undefined_length
-
-    def _getvalue(self):
-        """Get method for 'value' property"""
-        return self._value
-    def _setvalue(self, val):
-        """Set method for 'value' property"""
-        # Check if is a string with multiple values separated by '\'
-        # If so, turn them into a list of separate strings
-        if isString(val) and self.VR not in \
-           ['UT','ST','LT', 'FL','FD','AT','OB','OW','OF','SL','SQ','SS',
-            'UL', 'OW/OB', 'UN'] and 'US' not in self.VR: # latter covers 'US or SS' etc
-            if _backslash in val:
-                val = val.split(_backslash)
-        self._value = self._convert_value(val)
-        if self.VR in ['IS', 'DS']:  # a number as a text string
-            # If IS/DS need to store number but keep string also
-            # If already a string, str(..) will have not change it
-            if self.VM > 1:
-                self.string_value = [str(x) for x in val]
-            else:
-                self.string_value = str(val)
-    value = property(_getvalue, _setvalue, doc=
-            """The value (possibly multiple values) of this data_element.""")
-
-    def _getVM(self):
-        """Get method for VM property"""
-        if isMultiValue(self.value):
-            return len(self.value)
-        else:
-            return 1
-    VM = property(_getVM, doc =
-            """The number of values in the data_element's 'value'""")
-
-    def _convert_value(self, val):
-        """Convert Dicom string values if possible to e.g. numbers. Handle the case
-        of multiple value data_elements"""
-        if self.VR=='SQ': # a sequence - leave it alone
-            return val
-        # if the value is a list, convert each element
-        try:
-            val.append
-        except AttributeError: # not a list
-            return self._convert(val)
-        else:
-            returnvalue = []
-            for subval in val:
-                returnvalue.append(self._convert(subval))
-            return returnvalue
-
-    def _convert(self, val):
-        """Take the value and convert to number, etc if possible"""
-        try:
-            if self.VR in ['IS'] and val:
-                return int(str(val))  # str(val) so does not truncate a float without error
-            elif self.VR in ['DS'] and val:
-                return float(val)
-            elif self.VR == "UI":
-	    	    return UID(val)
-            # Later may need this for PersonName as for UI,
-            #    but needs more thought
-            # elif self.VR == "PN":
-            #    return PersonName(val)
-            else: # is either a string or a type 2 optionally blank string
-                return val # this means a "numeric" value could be empty string ""
-        except TypeError:
-            print "Could not convert value '%s' to VR '%s' in tag %s" \
-                                % (repr(val), self.VR, self.tag)
-        except ValueError:
-            print "Could not convert value '%s' to VR '%s' in tag %s" \
-                                % (repr(val), self.VR, self.tag)
-
-    def __str__(self):
-        """Return str representation of this data_element"""
-        repVal = self.repval
-        if self.showVR:
-            s = "%s %-*s %s: %s" % (str(self.tag), self.descripWidth,
-                            self.description()[:self.descripWidth], self.VR, repVal)
-        else:
-            s = "%s %-*s %s" % (str(self.tag), self.descripWidth,
-                            self.description()[:self.descripWidth], repVal)
-        return s
-
-    def _get_repval(self):
-        """Return a str representation of the current value for use in __str__"""
-        if (self.VR in ['OB', 'OW', 'OW/OB', 'US or SS or OW', 'US or SS']
-                  and len(self.value) > self.maxBytesToDisplay):
-            repVal = "Array of %d bytes" % len(self.value)
-        elif hasattr(self, 'string_value'): # for VR of IS or DS
-            repVal = repr(self.string_value)
-        elif isinstance(self.value, UID):
-            repVal = self.value.name
-        else:
-            repVal = repr(self.value)  # will tolerate unicode too
-        return repVal
-    repval = property(_get_repval)
-
-    def __unicode__(self):
-        """Return unicode representation of this data_element"""
-        if isinstance(self.value, unicode):
-            # start with the string rep then replace the value part with the unicode
-            strVal = str(self)
-            uniVal = unicode(strVal.replace(self.repval, "")) + self.value
-            return uniVal
-        else:
-            return unicode(str(self))
-
-    def __getitem__(self, key):
-        """Returns the item from my value's Sequence, if it is one."""
-        try:
-            return self.value[key]
-        except TypeError:
-            raise TypeError, "DataElement value is unscriptable (not a Sequence)"
-
-    def _get_name(self):
-        return self.description()
-    name = property(_get_name)
-
-    def description(self):
-        """Return the DICOM dictionary description for this dicom tag."""
-        if dictionaryHasTag(self.tag):
-            name = dictionaryDescription(self.tag)
-        elif self.tag.is_private:
-            name = "Private tag data" # default
-            if hasattr(self, 'private_creator'):
-                try:
-                    # If have name from private dictionary, use it, but
-                    #   but put in square brackets so is differentiated,
-                    #   and clear that cannot access it by name
-                    name = "[" + private_dictionaryDescription(self.tag, self.private_creator) + "]"
-                except KeyError:
-                    pass
-            elif self.tag.elem >> 8 == 0:
-                name = "Private Creator"
-        elif self.tag.element == 0:  # implied Group Length dicom versions < 3
-            name = "Group Length"
-        else:
-            name = ""
-        return name
-
-    def __repr__(self):
-        """Handle repr(data_element)"""
-        if self.VR == "SQ":
-            return repr(self.value)
-        else:
-            return str(self)
-
-class DeferredDataElement(DataElement):
-    """Subclass of DataElement where value is not read into memory until needed"""
-    def __init__(self, tag, VR, fp, file_mtime, data_element_tell, length):
-        """Store basic info for the data element but value will be read later
-
-        fp -- DicomFile object representing the dicom file being read
-        file_mtime -- last modification time on file, used to make sure
-           it has not changed since original read
-        data_element_tell -- file position at start of data element,
-           (not the start of the value part, but start of whole element)
-        """
-        self.tag = Tag(tag)
-        self.VR = VR
-        self._value = None # flag as unread
-
-        # Check current file object and save info needed for read later
-        # if not isinstance(fp, DicomFile):
-            # raise NotImplementedError, "Deferred read is only available for DicomFile objects"
-        self.fp_isImplicitVR = fp.isImplicitVR
-        self.fp_isLittleEndian = fp.isLittleEndian
-        self.filepath = fp.name
-        self.file_mtime = file_mtime
-        self.data_element_tell = data_element_tell
-        self.length = length
-    def _get_repval(self):
-        if self._value is None:
-            return "Deferred read: length %d" % self.length
-        else:
-            return DataElement._get_repval(self)
-    repval = property(_get_repval)
-
-    def _getvalue(self):
-        """Get method for 'value' property"""
-        # Must now read the value if haven't already
-        if self._value is None:
-            self.read_value()
-        return DataElement._getvalue(self)
-    def _setvalue(self, val):
-        DataElement._setvalue(self, val)
-    value = property(_getvalue, _setvalue)
-
-
-RawDataElement = namedtuple('RawDataElement',
-                  'tag VR length value value_tell is_implicit_VR is_little_endian')
-
-def DataElement_from_raw(raw_data_element):
-    """Return a DataElement from a RawDataElement"""
-    from dicom.values import convert_value # XXX buried here to avoid circular import filereader->Dataset->convert_value->filereader (for SQ parsing)
-    raw = raw_data_element
-    VR = raw.VR
-    if VR is None: # Can be if was implicit VR
-        try:
-            VR = dictionaryVR(raw.tag)
-        except KeyError:
-            if tag.is_private:
-                VR = 'OB'  # just read the bytes, no way to know what they mean
-            elif tag.element == 0:  # group length tag implied in versions < 3.0
-                VR = 'UL'
-            else:
-                raise KeyError, "Unknown DICOM tag %s - can't look up VR" % str(tag)    
-    try:
-        value = convert_value(VR, raw)
-    except NotImplementedError, e:
-        raise NotImplementedError, "%s in tag %r" % (str(e), raw.tag)
-    
-    return DataElement(raw.tag, VR, value, raw.value_tell, raw.length==0xFFFFFFFFL)
-        
-class Attribute(DataElement):
-    """Deprecated -- use DataElement instead"""
-    def __init__(self, tag, VR, value, file_value_tell=None):
-        warnings.warn("The Attribute class is deprecated and will be removed in pydicom 1.0. Use DataElement", DeprecationWarning)
-        DataElement.__init__(self, tag, VR, value, file_value_tell)
->>>>>>> 2f0958fe
+# dataelem.py
+"""Define the DataElement class - elements within a dataset.
+
+DataElements have a DICOM value representation VR, a value multiplicity VM,
+and a value.
+"""
+#
+# Copyright (c) 2008 Darcy Mason
+# This file is part of pydicom, released under a modified MIT license.
+#    See the file license.txt included with this distribution, also
+#    available at http://pydicom.googlecode.com
+#
+
+import logging
+logger = logging.getLogger('pydicom')
+
+from dicom.datadict import dictionaryHasTag, dictionaryDescription
+from dicom.datadict import private_dictionaryDescription, dictionaryVR
+from dicom.tag import Tag
+from dicom.UID import UID
+from dicom.valuerep import PersonName
+try:
+    from collections import namedtuple
+except ImportError: # for python <2.6
+    from dicom.util.namedtup import namedtuple
+
+# os.stat is only available on Unix and Windows
+# Not sure if on other platforms the import fails, or the call to it??
+stat_available = True
+try:
+    from os import stat
+except:
+    stat_available = False
+import os.path
+
+from dicom.filebase import DicomFile
+import warnings
+
+# Helper functions:
+def isMultiValue(value):
+    """Helper function: return True if 'value' is 'list-like'."""
+    if isString(value):
+        return False
+    try:
+        value[0]
+    except:
+        return False
+    return True
+
+def isString(val):
+    """Helper function: return True if val is a string."""
+    try:
+        val + ""
+    except:
+        return False
+    return True
+
+def isStringOrStringList(val):
+    """Return true if val consists only of strings. val may be a list/tuple."""
+    if isMultiValue(val):
+        for item in val:
+            if not isString(item):
+                return False
+        return True
+    else:  # single value - test for a string
+        return isString(val)
+
+_backslash = "\\"  # double '\' because it is used as escape chr in Python
+
+class DataElement(object):
+    """Contain and manipulate a Dicom data element, having a tag, VR, VM and value.
+
+    Most user code will not create data elements using this class directly,
+    but rather through 'named tags' in Dataset objects.
+    See the Dataset class for a description of how Datasets, Sequences,
+    and DataElements work.
+
+    Class Data
+    ----------
+    For string display (via __str__), the following are used:
+
+    descripWidth -- maximum width of description field (default 35).
+    maxBytesToDisplay -- longer data will display "array of # bytes" (default 16).
+    showVR -- True (default) to include the dicom VR just before the value.
+    """
+    descripWidth = 35
+    maxBytesToDisplay = 16
+    showVR = 1
+    def __init__(self, tag, VR, value, file_value_tell=None,
+                        is_undefined_length=False):
+        """Create a data element instance.
+
+        Most user code should instead use 'Named tags' (see Dataset class)
+        to create data_elements, for which only the value is supplied,
+        and the VR and tag are determined from the dicom dictionary.
+
+        tag -- dicom (group, element) tag in any form accepted by Tag().
+        VR -- dicom value representation (see DICOM standard part 6)
+        value -- the value of the data element. One of the following:
+            - a single string value
+            - a number
+            - a list or tuple with all strings or all numbers
+            - a multi-value string with backslash separator
+        file_value_tell -- used internally by Dataset, to store the write
+            position for ReplaceDataElementValue method
+        is_undefined_length -- used internally to store whether the length
+            field in this data element was 0xFFFFFFFFL, i.e. "undefined length"
+
+        """
+        self.tag = Tag(tag)
+        self.VR = VR  # Note!: you must set VR before setting value
+        self.value = value
+        self.file_tell = file_value_tell
+        self.is_undefined_length = is_undefined_length
+
+    def _getvalue(self):
+        """Get method for 'value' property"""
+        return self._value
+    def _setvalue(self, val):
+        """Set method for 'value' property"""
+        # Check if is a string with multiple values separated by '\'
+        # If so, turn them into a list of separate strings
+        if isString(val) and self.VR not in \
+           ['UT','ST','LT', 'FL','FD','AT','OB','OW','OF','SL','SQ','SS',
+            'UL', 'OW/OB', 'UN'] and 'US' not in self.VR: # latter covers 'US or SS' etc
+            if _backslash in val:
+                val = val.split(_backslash)
+        self._value = self._convert_value(val)
+        if self.VR in ['IS', 'DS']:  # a number as a text string
+            # If IS/DS need to store number but keep string also
+            # If already a string, str(..) will have not change it
+            if self.VM > 1:
+                self.string_value = [str(x) for x in val]
+            else:
+                self.string_value = str(val)
+    value = property(_getvalue, _setvalue, doc=
+            """The value (possibly multiple values) of this data_element.""")
+
+    def _getVM(self):
+        """Get method for VM property"""
+        if isMultiValue(self.value):
+            return len(self.value)
+        else:
+            return 1
+    VM = property(_getVM, doc =
+            """The number of values in the data_element's 'value'""")
+
+    def _convert_value(self, val):
+        """Convert Dicom string values if possible to e.g. numbers. Handle the case
+        of multiple value data_elements"""
+        if self.VR=='SQ': # a sequence - leave it alone
+            return val
+        # if the value is a list, convert each element
+        try:
+            val.append
+        except AttributeError: # not a list
+            return self._convert(val)
+        else:
+            returnvalue = []
+            for subval in val:
+                returnvalue.append(self._convert(subval))
+            return returnvalue
+
+    def _convert(self, val):
+        """Take the value and convert to number, etc if possible"""
+        try:
+            if self.VR in ['IS'] and val:
+                return int(str(val))  # str(val) so does not truncate a float without error
+            elif self.VR in ['DS'] and val:
+                return float(val)
+            elif self.VR == "UI":
+	    	    return UID(val)
+            # Later may need this for PersonName as for UI,
+            #    but needs more thought
+            # elif self.VR == "PN":
+            #    return PersonName(val)
+            else: # is either a string or a type 2 optionally blank string
+                return val # this means a "numeric" value could be empty string ""
+        except TypeError:
+            print "Could not convert value '%s' to VR '%s' in tag %s" \
+                                % (repr(val), self.VR, self.tag)
+        except ValueError:
+            print "Could not convert value '%s' to VR '%s' in tag %s" \
+                                % (repr(val), self.VR, self.tag)
+
+    def __str__(self):
+        """Return str representation of this data_element"""
+        repVal = self.repval
+        if self.showVR:
+            s = "%s %-*s %s: %s" % (str(self.tag), self.descripWidth,
+                            self.description()[:self.descripWidth], self.VR, repVal)
+        else:
+            s = "%s %-*s %s" % (str(self.tag), self.descripWidth,
+                            self.description()[:self.descripWidth], repVal)
+        return s
+
+    def _get_repval(self):
+        """Return a str representation of the current value for use in __str__"""
+        if (self.VR in ['OB', 'OW', 'OW/OB', 'US or SS or OW', 'US or SS']
+                  and len(self.value) > self.maxBytesToDisplay):
+            repVal = "Array of %d bytes" % len(self.value)
+        elif hasattr(self, 'string_value'): # for VR of IS or DS
+            repVal = repr(self.string_value)
+        elif isinstance(self.value, UID):
+            repVal = self.value.name
+        else:
+            repVal = repr(self.value)  # will tolerate unicode too
+        return repVal
+    repval = property(_get_repval)
+
+    def __unicode__(self):
+        """Return unicode representation of this data_element"""
+        if isinstance(self.value, unicode):
+            # start with the string rep then replace the value part with the unicode
+            strVal = str(self)
+            uniVal = unicode(strVal.replace(self.repval, "")) + self.value
+            return uniVal
+        else:
+            return unicode(str(self))
+
+    def __getitem__(self, key):
+        """Returns the item from my value's Sequence, if it is one."""
+        try:
+            return self.value[key]
+        except TypeError:
+            raise TypeError, "DataElement value is unscriptable (not a Sequence)"
+
+    def _get_name(self):
+        return self.description()
+    name = property(_get_name)
+
+    def description(self):
+        """Return the DICOM dictionary description for this dicom tag."""
+        if dictionaryHasTag(self.tag):
+            name = dictionaryDescription(self.tag)
+        elif self.tag.is_private:
+            name = "Private tag data" # default
+            if hasattr(self, 'private_creator'):
+                try:
+                    # If have name from private dictionary, use it, but
+                    #   but put in square brackets so is differentiated,
+                    #   and clear that cannot access it by name
+                    name = "[" + private_dictionaryDescription(self.tag, self.private_creator) + "]"
+                except KeyError:
+                    pass
+            elif self.tag.elem >> 8 == 0:
+                name = "Private Creator"
+        elif self.tag.element == 0:  # implied Group Length dicom versions < 3
+            name = "Group Length"
+        else:
+            name = ""
+        return name
+
+    def __repr__(self):
+        """Handle repr(data_element)"""
+        if self.VR == "SQ":
+            return repr(self.value)
+        else:
+            return str(self)
+
+class DeferredDataElement(DataElement):
+    """Subclass of DataElement where value is not read into memory until needed"""
+    def __init__(self, tag, VR, fp, file_mtime, data_element_tell, length):
+        """Store basic info for the data element but value will be read later
+
+        fp -- DicomFile object representing the dicom file being read
+        file_mtime -- last modification time on file, used to make sure
+           it has not changed since original read
+        data_element_tell -- file position at start of data element,
+           (not the start of the value part, but start of whole element)
+        """
+        self.tag = Tag(tag)
+        self.VR = VR
+        self._value = None # flag as unread
+
+        # Check current file object and save info needed for read later
+        # if not isinstance(fp, DicomFile):
+            # raise NotImplementedError, "Deferred read is only available for DicomFile objects"
+        self.fp_isImplicitVR = fp.isImplicitVR
+        self.fp_isLittleEndian = fp.isLittleEndian
+        self.filepath = fp.name
+        self.file_mtime = file_mtime
+        self.data_element_tell = data_element_tell
+        self.length = length
+    def _get_repval(self):
+        if self._value is None:
+            return "Deferred read: length %d" % self.length
+        else:
+            return DataElement._get_repval(self)
+    repval = property(_get_repval)
+
+    def _getvalue(self):
+        """Get method for 'value' property"""
+        # Must now read the value if haven't already
+        if self._value is None:
+            self.read_value()
+        return DataElement._getvalue(self)
+    def _setvalue(self, val):
+        DataElement._setvalue(self, val)
+    value = property(_getvalue, _setvalue)
+
+
+RawDataElement = namedtuple('RawDataElement',
+                  'tag VR length value value_tell is_implicit_VR is_little_endian')
+
+def DataElement_from_raw(raw_data_element):
+    """Return a DataElement from a RawDataElement"""
+    from dicom.values import convert_value # XXX buried here to avoid circular import filereader->Dataset->convert_value->filereader (for SQ parsing)
+    raw = raw_data_element
+    VR = raw.VR
+    if VR is None: # Can be if was implicit VR
+        try:
+            VR = dictionaryVR(raw.tag)
+        except KeyError:
+            if tag.is_private:
+                VR = 'OB'  # just read the bytes, no way to know what they mean
+            elif tag.element == 0:  # group length tag implied in versions < 3.0
+                VR = 'UL'
+            else:
+                raise KeyError, "Unknown DICOM tag %s - can't look up VR" % str(tag)    
+    try:
+        value = convert_value(VR, raw)
+    except NotImplementedError, e:
+        raise NotImplementedError, "%s in tag %r" % (str(e), raw.tag)
+    
+    return DataElement(raw.tag, VR, value, raw.value_tell, raw.length==0xFFFFFFFFL)
+        
+class Attribute(DataElement):
+    """Deprecated -- use DataElement instead"""
+    def __init__(self, tag, VR, value, file_value_tell=None):
+        warnings.warn("The Attribute class is deprecated and will be removed in pydicom 1.0. Use DataElement", DeprecationWarning)
+        DataElement.__init__(self, tag, VR, value, file_value_tell)